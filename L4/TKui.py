--- conflicted
+++ resolved
@@ -773,13 +773,9 @@
             pass
 
     def start_method(self):
-<<<<<<< HEAD
-        value = float(self.reps.get())
-        self.root_window.system_queue.send_command('auto_run.set_repetitions',value)
-=======
         value = self.reps.get()
         self.root_window.system_queue.send_command('auto_run.repetitions', value)
->>>>>>> 8587f9b6
+
         for method in self.methods:
             self.root_window.system_queue.send_command('auto_run.add_method', method)
         self.root_window.system_queue.send_command('auto_run.start_run')
