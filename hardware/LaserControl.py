# Standard Library Modules
import logging
import threading

# Installed Modules
import serial  # PySerial


class Laser:
    _safety_pfn_limit = 255
<<<<<<< HEAD
=======
    _timer_count = 0
>>>>>>> 8bc4b88b

    def __init__(self, com="COM6", baudrate=9600, stopbits=1, timeout=0.1, lock=None, home=False):
        self.serial = serial.Serial()
        self.serial.timeout = timeout
        self.serial.baudrate = baudrate
        self.serial.stopbits = stopbits
        self.serial.port = com

        self.start_time = None
        self.end_time = None

        self.lock = lock
        if not lock:
            self.lock = threading.Lock()

        if not home:
            self.serial.open()

        self.commands = {  # Commented out commands are not supported by our laser configuration.
                         'MANUFACTURERS_DATE': ';LAMD{}\r'.format,  # ?
                         'ATTENUATION': ';LAAT{}\r'.format,  # ? or ### (000 - 255)
                         'BURST_COUNT': ';LABU{}\r'.format,  # ? or #### (0001 - 4000)
                         'ENABLE_Q-SWITCH': ';LADQ{}\r'.format,  # ? or # (0 (enable) or 1 (disable))
                         'ENABLE_COMMAND_ECHO': ';LAEC{}\r'.format,  # ? or # (0 (disable) or 1 (enable))
                         'FIRE': ';LAGO\r'.format,  # no input
                         'WAVELENGTH': ';LAHS{}\r'.format,  # ? or #? or #. #? returns filter configuration byte.
                         'LASER_STATUS': ';LAIS\r'.format,  # no input
                         'LASER_TYPE': ';LALT{}\r'.format,  # ?
                         'LASER_MODE': ';LAMO{}\r'.format,  # ? or # (0 is continuous, 1 is single shot, 2 is burst)
                         'MAXIMUM_REPETITION_RATE': ';LAMR{}\r'.format,  # ?
                         'NUMBER_HOLES': ';LANH{}\r'.format,  # ?
                         'LASER_OFF': ';LAOF\r'.format,  # no input
                         'LASER_ON': ';LAON\r'.format,  # no input
                         'PULSE_MODE': ';LAPM{}\r'.format,  # ? or # (1 enables long pulse, 0 disables it)
                         # 'ROTATING_POLARIZER': ';LARP{}\r'.format,  # ### (0 to max channel travel)
                         # 'ROTATING_POLARIZER_POSITION': ';LARP{}\r'.format,  # ? or xxx (measured in motor steps)
                         # 'ROTATING_POLARIZER_TRAVEL': ';LARPT{}\r'.format,  # ?
                         # 'ROTATING_POLARIZER_ZERO': ';LARPTZ{}\r'.format,  # ? or xxx!
                         'LASER_REPETITION_RATE': ';LARR{}\r'.format,  # ? or ###
                         'RESET': ';LARS\r'.format,  # no input
                         'LASER_SHOT_COUNT': ';LASC\r'.format,  # no input
                         'SERIAL_MODE': ';LASM{}\r'.format,  # ? or # (0 is off and 1 is on)
                         'SERIAL_NUMBER': ';LASN{}\r'.format,  # ?
                         'SPOT_MARKER_CONTROL': ';LASP{}\r'.format,  # ? or ### (000 - 255)
                         # 'SHUTTER_ROTATION_CONTROL': ';LASR{}\r'.format,  # ? or T? or +/-##
                         'SYSTEM_STATUS': ';LASS\r'.format,  # no input
                         'STOP_FIRING': ';LAST\r'.format,  # no input
                         'ACCESSORY_CONFIGURATION': ';LASV{}\r'.format,  # ?
                         'PFN_VOLTAGE': ';LAVO{}\r'.format,  # ?  or ### (000 - 255)
                         'VERSION_NUMBER': ';LAVN\r'.format,  # no input
                         'LASER_WARM_UP_MODE': ';LAWU{}\r'.format,  # ? or ####
                         # 'X_SHUTTER': ';X{}\r'.format,  # S? or T? or S###
                         # 'Y_SHUTTER': ';Y{}\r'.format  # S? or T? or S###
                         }

    def _read_buffer(self):
        response = self.serial.readlines()
        if response:
            response = response[0].rsplit('\r'.encode())[0].decode()
        return response

    def test_start(self):
        self.start()
        self._test_fire_check()

    def _test_fire_check(self):
        st = 0
        self._timer_count +=1
        if self._timer_count > 20:
            return
        self.check_status()
        threading.Timer(1., self._test_fire_check).start()
        return

    def check_status(self):
        logging.info(' ** LASER SYSTEM STATUS **')
        with self.lock:
            self.serial.write(self.commands['SYSTEM_STATUS']().encode())
            response = self._read_buffer()
        if response == 'ok':
            logging.info('\t System OK!')
            return

        try:
            response = '{:024b}'.format(int(response))
        except ValueError:
            logging.error('Cannot check status right now.')
            return
        except TypeError:
            logging.error('Error checking status ({}). Is the power on and is the key turned?'.format(response))
            return

        is_not = 'not ' if response[23] == 1 else ''
        logging.info('\tThe coolant flow interlock is {}satisfied.'.format(is_not))

        is_not = '' if response[22] == 1 else 'not '
        logging.info('\tThe laser has {}overheated.'.format(is_not))

        is_not = 'not ' if response[21] == 1 else ''
        logging.info('\tThe external interlock is {}satisfied.'.format(is_not))

        is_not = 'not ' if response[20] == 1 else ''
        logging.info('\tThe workpiece interlock is {}satisfied.'.format(is_not))

        is_not = '' if response[19] == 1 else 'not '
        logging.info('\tThe laser power supply is {}enabled'.format(is_not))

        is_not = '' if response[18] == 1 else 'not '
        logging.info('\tThe laser is {}firing.'.format(is_not))

        is_not = '' if response[17] == 1 else 'not '
        logging.info('\tThe laser is {}in its startup state.'.format(is_not))

        is_not = '' if response[16] == 1 else 'not '
        logging.info('\tThe laser is {}in RS232 Mode'.format(is_not))

        is_not = '' if response[15] == 1 else 'not '
        logging.info('\tThe Q-Switch is {}set to external trigger mode.'.format(is_not))

        is_not = '' if response[14] == 1 else 'not '
        logging.info('\tThe flashlamp is {}set to external trigger mode.'.format(is_not))

        is_not = '' if response[13] == 1 else 'not '
        logging.info('\tThe laser is {}in single-shot mode.'.format(is_not))

        is_not = '' if response[12] == 1 else 'not '
        logging.info('\tThe laser is {}in continuous fire mode.'.format(is_not))

        is_not = '' if response[11] == 1 else 'not '
        logging.info('\tThe laser is {}in burst fire mode.'.format(is_not))

        is_not = 'not ' if response[10] == 1 else ''
        logging.info('\tThe Q-Switch is {}enabled.'.format(is_not))

        is_not = '' if response[9] == 1 else 'not '
        logging.info('\tThe laser is {}in fixed repetition rate mode.'.format(is_not))

        is_not = '' if response[8] == 1 else 'not '
        logging.info('\tThe laser is {}firing in warm-up mode.'.format(is_not))

        is_not = 'not' if response[7] == 1 else ''
        logging.info('\tThe closed loop control system can{} meet current energy target.'.format(is_not))

        # print('Unused Bit: {}'.format(response[6]))  # Bit at [6] is unused according to manufacturer documentation.

        is_not = '' if response[5] == 1 else 'not '
        logging.info('\tThe laser is {}initializing the position of one or more motor-driven accessories.'.format(is_not))

        is_not = '' if response[4] == 1 else 'not '
        logging.info('\tThe coolant level is {}low.'.format(is_not))

        is_not = 'An accessory motor' if response[3] == 1 else 'No accessory motor'
        logging.info('\t{} is moving.'.format(is_not))

        is_not = '' if response[2] == 1 else 'not '
        logging.info('\tThe laser is {}OK to start.'.format(is_not))

        is_not = '' if response[1] == 1 else 'not'
        logging.info('\tThe laser can{} be fired.'.format(is_not))

        is_not = '' if response[0] == 1 else 'not '
        logging.info('\tA reset fault has {}occurred.\n'.format(is_not))

    def check_parameters(self):
        with self.lock:
            logging.info(' ** LASER SETTINGS **')
            self.serial.write(self.commands['WAVELENGTH']('?').encode())
            response = self._read_buffer()
            logging.info('\tWavelength set to: {}'.format(response))

            self.serial.write(self.commands['ATTENUATION']('?').encode())
            response = self._read_buffer()
            logging.info('\tAttenuation set to: {}'.format(response))

            self.serial.write(self.commands['BURST_COUNT']('?').encode())
            response = self._read_buffer()
            logging.info('\tBurst Count set to: {}'.format(response))

            self.serial.write(self.commands['LASER_MODE']('?').encode())
            response = self._read_buffer()
            logging.info('\tLaser Mode set to: {}'.format(response))

            self.serial.write(self.commands['PULSE_MODE']('?').encode())
            response = self._read_buffer()
            logging.info('\tPulse Mode set to: {}'.format(response))

            self.serial.write(self.commands['PFN_VOLTAGE']('?').encode())
            response = self._read_buffer()
            logging.info('\tPFN Voltage set to: {}'.format(response))

            self.serial.write(self.commands['ACCESSORY_CONFIGURATION']('?').encode())
            response = self._read_buffer()
            logging.info('\tConfiguration: {0:08b}\n'.format(int(response)))

    def set_pfn(self, value):  # fixme, check input type here and change accordingly
        """ Set the laser power function. A number normally around 85-95.

        input: value = String representing an integer of format '000' [ie 3 digits]

        """

        try:
            int(value)
        except ValueError:
            logging.error('VE:Invalid PFN value provided - {}. Must be integer between 0 and {}'.format(value, self._safety_pfn_limit))
            return False

        if len(str(value)) != 3 or 0 > int(value) or int(value) > self._safety_pfn_limit:
            #Is there any reason for the != 3 here?
            # logging.info(len(str(value)) != 3)
            # logging.info(0 > int(value))
            # logging.info(int(value) > self._safety_pfn_limit)
            logging.error('VL:Invalid PFN value provided - {}. Must be integer between 0 and {}'.format(value, self._safety_pfn_limit))
            return False

        with self.lock:
            self.serial.write(self.commands['PFN_VOLTAGE'](value).encode())
            response = self._read_buffer()

        if response != 'ok':
            logging.warning('Failed to set PFN. Laser Response : {}'.format(response))
            return False
        else:
            logging.info('Successfully set PFN to {}'.format(value))
            return True

    def set_attenuation(self, value):
        """ Laser attenuation. Normally a value between 5 and 20 but can go up to 255

        input: value = String representing an integer of format '000' (ie 3 digits).
        """
        try:
            int(value)
        except ValueError:
            logging.error('VE:Invalid Attenuation value provided - {}. Must be integer between 000 and 255'.format(value))
            return False

        if len(str(value)) != 3 or 0 > int(value) or int(value) > 255:
            logging.error('VL:Invalid Attenuation value provided - {}. Must be integer between 000 and 255'.format(value))
            return False

        with self.lock:
            self.serial.write(self.commands['ATTENUATION'](value).encode())
            response = self._read_buffer()

        if response != 'ok':
            logging.warning('Failed to set attenuation. Laser Response: {}'.format(response))
            return False
        else:
            logging.info('Successfully set attenuation to {}'.format(value))
            return True


    def set_burst(self, value):
        try:
            int(value)
        except ValueError:
            logging.error('Invalid Burst value provided - {}. Must be integer between 0001 and 4000'.format(value))
            return False

        if len(str(value)) != 3 or 1 > int(value) or int(value) > 4000:
            logging.error('Invalid Burst value provided - {}. Must be integer between 0001 and 4000'.format(value))
            return False

        with self.lock:
            self.serial.write(self.commands['BURST_COUNT'](value).encode())
            response = self._read_buffer()

        if response != 'ok':
            logging.warning('Failed to set burst count. Laser Response: {}'.format(response))
            return False
        else:
            logging.info('Successfully set burst count to {}'.format(value))
            return True

    def set_rep_rate(self, value='010'):
        try:
            int(value)
        except ValueError:
            logging.error('Invalid Rep Rate value provided - {}. Must be integer between 0001 and 4000'.format(value))
            return False

        if len(str(value)) != 3 or 1 > int(value) or int(value) > 4000:
            logging.error('Invalid Rep Rate value provided - {}. Must be integer between 0001 and 4000'.format(value))
            return False

        with self.lock:
            self.serial.write(self.commands['LASER_REPETITION_RATE'](value).encode())
            response = self._read_buffer()

        if response != 'ok':
            logging.warning('Failed to set rep Rate. Laser Response: {}'.format(response))
            return False
        else:
            logging.info('Successfully set rep rate (Hz) to {}'.format(value))
        return True

    def set_mode(self, value):
        """ 3 modes"""
        try:
            int(value)
        except ValueError:
            logging.error('Invalid mode provided - {}. Must be either 0, 1 or 2'.format(value))
            return False

        if int(value) not in [0, 1, 2]:
            logging.error('Invalid mode provided - {}. Must be either 0, 1 or 2'.format(value))
            return False

        with self.lock:
            self.serial.write(self.commands['LASER_MODE'](value).encode())
            response = self._read_buffer()

        if response != 'ok':
            logging.warning('Failed to set mode. Laser Response: {}'.format(response))
            return False
        else:
            logging.info('Successfully set mode to {}'.format(value))
            return True

    def poll_status(self):
        # You must periodically (once every 2 seconds) send either LASER_STATUS or SYSTEM_STATUS command to poll the
        # laser status while it is enabled or it will shutdown automatically.
        with self.lock:
            self.serial.write(self.commands['LASER_STATUS']().encode())
            response = self._read_buffer()
        return response

    def set_parameters(self, pfn, attenuation, mode):
        parameter_set = self.set_pfn(pfn)
        if not parameter_set:
            return False

        parameter_set = self.set_attenuation(attenuation)
        if not parameter_set:
            return False

        parameter_set = self.set_mode(mode)
        if not parameter_set:
            return False

        return True                 

    def start(self):
        with self.lock:
            logging.warning('Starting laser system.')
            self.serial.write(self.commands['VERSION_NUMBER']().encode())
            response = self._read_buffer()
            logging.info("\t Version: {}".format(response))

            self.serial.write(self.commands['SERIAL_MODE']('?').encode())
            response = self._read_buffer()
            print(str(response))

            if str(response) != '0':
                logging.info('Enabling serial mode for laser.')
                self.serial.write(self.commands['SERIAL_MODE']('1').encode())
                response = self._read_buffer()
                logging.info('Laser Response is {}'.format(response))

            self.serial.write(self.commands['SYSTEM_STATUS']().encode())
            response = self.serial.readlines()

            try:
                response = '{:024b}'.format(int(response[0].rsplit('\r'.encode())[0]))
            except IndexError:
                logging.info('Error putting laser in standby, try again.')
                return False

            if response[0] == 1 or response[3] == 1 or response[4] == 1 or response[5] == 1 or response[7] == 1 or \
                response[8] == 1 or response[17] == 1 or response[18] == 1 or response[20] == 1 or response[21] == 1 or\
                    response[22] == 1 or response[23] == 1:
                logging.error('Check system status for problems, could not start. Laser Response: {}'.format(response))
                return False

            self.serial.write(self.commands['LASER_ON']().encode())
            response = self._read_buffer()
            if response != 'ok':
                logging.error('Failed to put laser in standby mode. Laser Response: {}'.format(response))
                return False

        self.set_mode(1)
        return True

    def fire(self):
        with self.lock:
            self.serial.write(self.commands['FIRE']().encode())
            response = self._read_buffer()

        if response != 'ok':
            logging.warning('Laser failed to fire. Laser Response: {}'.format(response))
            bool_state = self.off()
            return bool_state

        logging.info('Laser fired.')
        return True

    def stop(self):
        logging.info('Stopping laser.')
        with self.lock:
            self.serial.write(self.commands['STOP_FIRING']().encode())
            response = self._read_buffer()

        if response != 'ok':
            logging.warning('Laser Response: {}'.format(response))
            logging.warning('Failed to stop laser firing.')
            bool_state = self.off()
            return bool_state

        logging.info('Laser firing stopped.')
        return True

    def off(self):
        with self.lock:
            logging.info('Turning off laser.')
            self.serial.write(self.commands['LASER_OFF']().encode())

            response = self._read_buffer()

            if response != 'ok':
                logging.fatal('Laser Response: {}'.format(response))
                logging.fatal('Failed to turn off laser. Manually shut down laser. (Turn the key)')
                return False

            logging.info('Laser turned off.')
            return True

if __name__ == "__main__":
    logging.basicConfig(level = logging.INFO)<|MERGE_RESOLUTION|>--- conflicted
+++ resolved
@@ -8,10 +8,8 @@
 
 class Laser:
     _safety_pfn_limit = 255
-<<<<<<< HEAD
-=======
     _timer_count = 0
->>>>>>> 8bc4b88b
+
 
     def __init__(self, com="COM6", baudrate=9600, stopbits=1, timeout=0.1, lock=None, home=False):
         self.serial = serial.Serial()
