--- conflicted
+++ resolved
@@ -1093,15 +1093,11 @@
             self.screen.enable_pressure_form(False)
 
         if self.hardware.hasInletControl:
-<<<<<<< HEAD
+
             self.screen.z_up.released.connect(lambda: self.hardware.set_z(rel_z=-self.screen.z_step_size.value()))
             self.screen.z_down.released.connect(lambda: self.hardware.set_z(rel_z=self.screen.z_step_size.value()))
             self.screen.z_value.returnPressed.connect(lambda: self.hardware.set_z(float(self.screen.z_value.text())))
-=======
-            self.screen.z_up.released.connect(lambda: self.hardware.set_z(rel_z=self.screen.z_step_size.value()))
-            self.screen.z_down.released.connect(lambda: self.hardware.set_z(rel_z=-self.screen.z_step_size.value()))
-            self.screen.z_value.returnPressed.connect(lambda: self.hardware.set_z(z=float(self.screen.z_value.text())))
->>>>>>> 8bc4b88b
+
             self.screen.z_stop.released.connect(lambda: self.hardware.stop_z())
             self.screen.z_value.selected.connect(lambda: self._value_display_interact(selected=True))
             self.screen.z_value.unselected.connect(lambda: self._value_display_interact(selected=False))
@@ -1379,13 +1375,9 @@
         if self._calibrating_ratio:
             self._calibrating_image_ratio(True)
         else:
-<<<<<<< HEAD
             pass
 
-=======
-            #logging.info(self.screen.live_feed_scene.crosshair_location)
-            pass
->>>>>>> 8bc4b88b
+
     # Hardware Control Function
     def calibrate_system(self):
         """Walks user through the necessary system calibrations that can't be done automatically."""
@@ -1904,7 +1896,6 @@
 
 
         def move_inlet(inlet_travel):
-<<<<<<< HEAD
             if self._stop_thread_flag.is_set():
                 return
             self.hardware.set_z(inlet_travel)
@@ -1915,14 +1906,7 @@
             if self._stop_thread_flag.is_set():
                 return
             self.hardware.set_outlet(rel_h=outlet_travel)
-=======
-            self.hardware.set_z(z=inlet_travel)
-            time.sleep(2)
-            return check_flags()
-
-        def move_outlet(outlet_travel):
-            self.hardware.set_outlet(h=outlet_travel)
->>>>>>> 8bc4b88b
+
             time.sleep(2)
             return check_flags()
 
@@ -2099,11 +2083,9 @@
                         return False
                     step_start = time.time()
 
-<<<<<<< HEAD
+
                     state = move_inlet(0.25)
-=======
-                    state = move_inlet(25) #Always move as high as it can go (will need to make sure set Z is working right
->>>>>>> 8bc4b88b
+
                     if not state:
                         return False
 
@@ -2128,13 +2110,10 @@
                         if not state:
                             return False
 
-<<<<<<< HEAD
                     state = move_outlet(step['OutletTravel'])
                     if not state:
                         return False
 
-=======
->>>>>>> 8bc4b88b
                     state = move_inlet(step['InletTravel'])
                     if not state:
                         return False
