--- conflicted
+++ resolved
@@ -2,40 +2,12 @@
  "cells": [
   {
    "cell_type": "code",
-<<<<<<< HEAD
-   "execution_count": 2,
-=======
    "execution_count": 1,
->>>>>>> 4f4a2bcd
    "metadata": {
     "scrolled": true
    },
    "outputs": [
     {
-<<<<<<< HEAD
-     "name": "stdout",
-     "output_type": "stream",
-     "text": [
-      "daq\n",
-      "uniphase\n",
-      "{'outlet_pressure': <L2.PressureControl.ArduinoPressure object at 0x0000024C641C4AC8>, 'xy_stage': <L2.XYControl.PycromanagerXY object at 0x0000024C641C4A08>, 'objective': <L2.ZControl.PycromanagerZ object at 0x0000024C641C4B88>, 'outlet_z': <L2.ZControl.ArduinoZ object at 0x0000024C641C4C08>, 'inlet_z': <L2.ZControl.ArduinoZ object at 0x0000024C641C4B08>, 'inlet_rgb': <L2.LightControl.RGBArduino object at 0x0000024C641C4C48>, 'filter_wheel': <L2.FilterWheelControl.PycromanagerFilter object at 0x0000024C641C4F08>, 'excitation_shutter': <L2.ShutterControl.PycromanagerShutter object at 0x0000024C641C4D88>, 'camera': <L2.CameraControl.PycromanagerControl object at 0x0000024C641C4E08>, 'high_voltage': <L2.HighVoltageControl.SpellmanPowerSupply object at 0x0000024C641C4E48>, 'detector': <L2.DetectorControl.PhotomultiplierDetector object at 0x0000024C641C4D48>, 'lysis_laser': <L2.LaserControl.Uniphase object at 0x0000024C641C91C8>}\n",
-      "OPENING:  mmc1 <L1.Controllers.PycromanagerController object at 0x0000024C641BA6C8> using port: pycromanager\n",
-      "OPENING:  daq1 <L1.DAQControllers.NiDaq object at 0x0000024C641BA648>\n",
-      "OPENING:  ard1 <L1.Controllers.ArduinoController object at 0x0000024C641BA808> using port: COM4\n",
-      "OPENING:  ard2 <L1.Controllers.ArduinoController object at 0x0000024C641BA708> using port: COM7\n",
-      "Starting up: outlet_pressure, <L2.PressureControl.ArduinoPressure object at 0x0000024C641C4AC8>\n",
-      "Starting up: xy_stage, <L2.XYControl.PycromanagerXY object at 0x0000024C641C4A08>\n",
-      "Starting up: objective, <L2.ZControl.PycromanagerZ object at 0x0000024C641C4B88>\n",
-      "Starting up: outlet_z, <L2.ZControl.ArduinoZ object at 0x0000024C641C4C08>\n",
-      "Starting up: inlet_z, <L2.ZControl.ArduinoZ object at 0x0000024C641C4B08>\n",
-      "Starting up: inlet_rgb, <L2.LightControl.RGBArduino object at 0x0000024C641C4C48>\n",
-      "Starting up: filter_wheel, <L2.FilterWheelControl.PycromanagerFilter object at 0x0000024C641C4F08>\n",
-      "Starting up: excitation_shutter, <L2.ShutterControl.PycromanagerShutter object at 0x0000024C641C4D88>\n",
-      "Starting up: camera, <L2.CameraControl.PycromanagerControl object at 0x0000024C641C4E08>\n",
-      "Starting up: high_voltage, <L2.HighVoltageControl.SpellmanPowerSupply object at 0x0000024C641C4E48>\n",
-      "Starting up: detector, <L2.DetectorControl.PhotomultiplierDetector object at 0x0000024C641C4D48>\n",
-      "Starting up: lysis_laser, <L2.LaserControl.Uniphase object at 0x0000024C641C91C8>\n"
-=======
      "name": "stderr",
      "output_type": "stream",
      "text": [
@@ -66,19 +38,17 @@
       "Starting up: detector, <L2.DetectorControl.PhotomultiplierDetector object at 0x000001C6F1DAFE88>\n",
       "Starting up: excitation_wheel, <L2.FilterWheelControl.LumencorFilter object at 0x000001C6F1DAFA88>\n",
       "Starting up: filter_wheel, <L2.FilterWheelControl.PriorFilter object at 0x000001C6F1DB7488>\n"
->>>>>>> 4f4a2bcd
      ]
     }
    ],
    "source": [
     "# Reset and Restart \n",
+    "\n",
     "import sys\n",
     "import os\n",
     "import numpy as np\n",
     "import time\n",
     "from imp import reload\n",
-<<<<<<< HEAD
-=======
     "import threading\n",
     "import csv\n",
     "from pathlib import Path\n",
@@ -93,25 +63,19 @@
     "import skimage.measure as measure\n",
     "\n",
     "import matplotlib.pyplot as plt\n",
->>>>>>> 4f4a2bcd
     "\n",
     "# Set the working directory to the AutomatedCE folder so we have access to L1-L4 modules\n",
     "resp = os.getcwd()\n",
     "if 'testing' in resp[-7:]:\n",
     "    os.chdir(os.path.abspath(os.path.join(os.getcwd(), '..')))\n",
     "    print(f\"new directory is: {os.getcwd()}\")\n",
-    "\n",
+    "import testing.inputs  \n",
+    "reload(testing.inputs)\n",
     "from testing.inputs import *\n",
     "from L4 import DisplayWindows\n",
     "from L4 import FileIO\n",
     "\n",
     "reload(DisplayWindows)\n",
-    "import testing.inputs  \n",
-    "reload(testing.inputs)\n",
-    "\n",
-    "import threading\n",
-    "from L4 import FileIO\n",
-    "from skimage import io\n",
     "\n",
     "#CONFIG_PATH = r\"C:\\Users\\Luke\\Desktop\\Barracuda\\AutomatedCE\\var\\Eclipse.cfg\"\n",
     "CONFIG_PATH = r\"C:\\Users\\NikonTE300CE\\Desktop\\Barracuda\\AutomatedCE\\var\\TE300.cfg\"\n",
@@ -129,11 +93,7 @@
   },
   {
    "cell_type": "code",
-<<<<<<< HEAD
-   "execution_count": 3,
-=======
    "execution_count": 9,
->>>>>>> 4f4a2bcd
    "metadata": {},
    "outputs": [],
    "source": [
@@ -187,8 +147,6 @@
   },
   {
    "cell_type": "code",
-<<<<<<< HEAD
-=======
    "execution_count": 2,
    "metadata": {},
    "outputs": [
@@ -229,7 +187,6 @@
   },
   {
    "cell_type": "code",
->>>>>>> 4f4a2bcd
    "execution_count": 4,
    "metadata": {},
    "outputs": [
@@ -245,19 +202,6 @@
     }
    ],
    "source": [
-    "from pathlib import Path\n",
-    "import numpy as np\n",
-    "from scipy.ndimage import label, distance_transform_edt\n",
-    "from skimage import io, img_as_float, filters, morphology\n",
-    "from skimage.feature import peak_local_max\n",
-    "from skimage.measure import regionprops, regionprops_table\n",
-    "from skimage.morphology import watershed\n",
-    "import pandas as pd\n",
-    "import glob\n",
-    "import skimage.measure as measure\n",
-    "\n",
-    "import matplotlib.pyplot as plt\n",
-    "\n",
     "from L4 import Focus\n",
     "reload(Focus)"
    ]
@@ -271,42 +215,24 @@
   },
   {
    "cell_type": "code",
-<<<<<<< HEAD
-   "execution_count": 5,
-   "metadata": {},
-=======
    "execution_count": 6,
    "metadata": {
     "scrolled": true
    },
->>>>>>> 4f4a2bcd
    "outputs": [
     {
      "name": "stderr",
      "output_type": "stream",
      "text": [
-<<<<<<< HEAD
-      "WARNING:root:Adding step cell\tcells\t240\t7 mm\t0\t0\t0\t3\twait\t0\n",
-      "WARNING:root:Adding step auto_cell\tw_c1\t240\t7 mm\t0\t0\t20\t200\t\t1\n",
-      "WARNING:root:Adding step rinse_cell\tw_c7\t240\t7 mm\t0\t1\t0\t15\t\t0\n",
-      "WARNING:root:Adding step rinse_buffer\tw_c0\t240\t7 mm\t1\t0\t0\t45\t\t0\n"
-=======
       "WARNING:root:Adding step inject\tcells\t21 cm\t5 mm\t0\t0\t0\t3 s\twait\t0\n",
       "WARNING:root:Adding step caged_48F\tw_e1\t24 cm\t5 mm\t0\t0\t20 kV\t150 s\t\t1\n"
->>>>>>> 4f4a2bcd
      ]
     },
     {
      "name": "stdout",
      "output_type": "stream",
      "text": [
-<<<<<<< HEAD
-      "WHASSUZ ['cell\\tcells\\t240\\t7 mm\\t0\\t0\\t0\\t3\\twait\\t0', 'auto_cell\\tw_c1\\t240\\t7 mm\\t0\\t0\\t20\\t200\\t\\t1', 'rinse_cell\\tw_c7\\t240\\t7 mm\\t0\\t1\\t0\\t15\\t\\t0', 'rinse_buffer\\tw_c0\\t240\\t7 mm\\t1\\t0\\t0\\t45\\t\\t0']\n",
-      "ADDING\n",
-      "ADDING\n",
-=======
       "WHASSUZ ['inject\\tcells\\t21 cm\\t5 mm\\t0\\t0\\t0\\t3 s\\twait\\t0', 'caged_48F\\tw_e1\\t24 cm\\t5 mm\\t0\\t0\\t20 kV\\t150 s\\t\\t1']\n",
->>>>>>> 4f4a2bcd
       "ADDING\n",
       "ADDING\n"
      ]
@@ -328,12 +254,12 @@
     "auto_program = AutomatedControl.AutoRun(ce_system)\n",
     "auto_program.set_template(TEMPLATE_PATH)\n",
     "auto_program.add_method(METHOD_PATH)\n",
-    "auto_program.repetitions=36"
-   ]
-  },
-  {
-   "cell_type": "code",
-   "execution_count": 89,
+    "auto_program.repetitions=6"
+   ]
+  },
+  {
+   "cell_type": "code",
+   "execution_count": 74,
    "metadata": {},
    "outputs": [
     {
@@ -343,7 +269,7 @@
       "After special True\n",
       "Time to wait is  3\n",
       "After special True\n",
-      "Time to wait is  100\n"
+      "Time to wait is  200\n"
      ]
     }
    ],
@@ -357,11 +283,7 @@
   },
   {
    "cell_type": "code",
-<<<<<<< HEAD
-   "execution_count": 97,
-=======
    "execution_count": 36,
->>>>>>> 4f4a2bcd
    "metadata": {
     "scrolled": true
    },
@@ -370,17 +292,8 @@
      "name": "stderr",
      "output_type": "stream",
      "text": [
-<<<<<<< HEAD
-      "WARNING:root:STOP not implemented\n",
-      "WARNING:root:STOP not implemented\n",
-      "ERROR:root:Error while moving during System Move. Aborting\n",
-      "WARNING:root:STOP not implemented\n",
-      "WARNING:root:STOP not implemented\n",
-      "ERROR:root:Exiting the run...\n"
-=======
       "ERROR:root:ERR: <class 'L2.LaserControl.LaserAbstraction'> did not stop. \n",
       " type object 'LaserAbstraction' has no attribute 'stop'\n"
->>>>>>> 4f4a2bcd
      ]
     }
    ],
@@ -391,49 +304,7 @@
   },
   {
    "cell_type": "code",
-<<<<<<< HEAD
-   "execution_count": 100,
-   "metadata": {},
-   "outputs": [
-    {
-     "data": {
-      "text/plain": [
-       "False"
-      ]
-     },
-     "execution_count": 100,
-     "metadata": {},
-     "output_type": "execute_result"
-    }
-   ],
-   "source": [
-    "auto_program.continue_event.is_set()"
-   ]
-  },
-  {
-   "cell_type": "code",
-   "execution_count": 101,
-   "metadata": {},
-   "outputs": [
-    {
-     "data": {
-      "text/plain": [
-       "<bound method AutoRun.wait_to_continue of <L4.AutomatedControl.AutoRun object at 0x000001E903FA78C8>>"
-      ]
-     },
-     "execution_count": 101,
-     "metadata": {},
-     "output_type": "execute_result"
-    }
-   ],
-   "source": []
-  },
-  {
-   "cell_type": "code",
-   "execution_count": 6,
-=======
    "execution_count": 38,
->>>>>>> 4f4a2bcd
    "metadata": {},
    "outputs": [],
    "source": [
@@ -442,22 +313,14 @@
   },
   {
    "cell_type": "code",
-<<<<<<< HEAD
-   "execution_count": 14,
-=======
    "execution_count": 42,
->>>>>>> 4f4a2bcd
    "metadata": {},
    "outputs": [
     {
      "name": "stdout",
      "output_type": "stream",
      "text": [
-<<<<<<< HEAD
-      "Please enter the well name to move to (press enter to see a list): w_c0\n",
-=======
       "Please enter the well name to move to (press enter to see a list): w_e7\n",
->>>>>>> 4f4a2bcd
       "Please move the capillary using the fine adjustment knobs, or the z-stage base so that capillary is centered over this well.\n"
      ]
     }
@@ -471,67 +334,23 @@
   },
   {
    "cell_type": "code",
-<<<<<<< HEAD
-   "execution_count": 90,
-   "metadata": {
-    "scrolled": true
-   },
-   "outputs": [
-    {
-     "name": "stderr",
-     "output_type": "stream",
-     "text": [
-      "Exception in thread AutoRun:\n",
-      "Traceback (most recent call last):\n",
-      "  File \"C:\\Users\\Luke\\Anaconda3\\envs\\CEpy37\\lib\\threading.py\", line 926, in _bootstrap_inner\n",
-      "    self.run()\n",
-      "  File \"C:\\Users\\Luke\\Desktop\\Barracuda\\AutomatedCE\\L4\\Util.py\", line 19, in __run\n",
-      "    self.__run_backup()\n",
-      "  File \"C:\\Users\\Luke\\Anaconda3\\envs\\CEpy37\\lib\\threading.py\", line 870, in run\n",
-      "    self._target(*self._args, **self._kwargs)\n",
-      "  File \"C:\\Users\\Luke\\Desktop\\Barracuda\\AutomatedCE\\L4\\AutomatedControl.py\", line 645, in _run\n",
-      "    FileIO.OutputElectropherogram(self.system, file_path)\n",
-      "  File \"C:\\Users\\Luke\\Desktop\\Barracuda\\AutomatedCE\\L4\\FileIO.py\", line 88, in __init__\n",
-      "    data = self.get_data(system)\n",
-      "  File \"C:\\Users\\Luke\\Desktop\\Barracuda\\AutomatedCE\\L4\\FileIO.py\", line 129, in get_data\n",
-      "    fx = interp1d(power_time, power_data[channel], kind='cubic')\n",
-      "  File \"C:\\Users\\Luke\\AppData\\Roaming\\Python\\Python37\\site-packages\\scipy\\interpolate\\interpolate.py\", line 529, in __init__\n",
-      "    check_finite=False)\n",
-      "  File \"C:\\Users\\Luke\\AppData\\Roaming\\Python\\Python37\\site-packages\\scipy\\interpolate\\_bsplines.py\", line 789, in make_interp_spline\n",
-      "    raise ValueError(\"Expect x to not have duplicates\")\n",
-      "ValueError: Expect x to not have duplicates\n",
-      "\n"
-     ]
-    }
-   ],
-=======
    "execution_count": 5,
    "metadata": {
     "scrolled": true
    },
    "outputs": [],
->>>>>>> 4f4a2bcd
    "source": [
     "# CE Display\n",
     "ce_gram = DisplayWindows.PLTCEDisplay(ce_system)\n",
     "#ce_disp.stop()\n",
     "#ce_disp.show()\n",
-<<<<<<< HEAD
-    "ce_gram.start_live_view()\n",
-    "#ce_system.detector.start()"
-=======
     "#ce_gram.start_live_view()\n",
     "ce_system.detector.start()"
->>>>>>> 4f4a2bcd
-   ]
-  },
-  {
-   "cell_type": "code",
-<<<<<<< HEAD
-   "execution_count": 7,
-=======
+   ]
+  },
+  {
+   "cell_type": "code",
    "execution_count": 6,
->>>>>>> 4f4a2bcd
    "metadata": {},
    "outputs": [
     {
@@ -568,11 +387,7 @@
   },
   {
    "cell_type": "code",
-<<<<<<< HEAD
-   "execution_count": 8,
-=======
    "execution_count": 9,
->>>>>>> 4f4a2bcd
    "metadata": {},
    "outputs": [],
    "source": [
@@ -583,11 +398,7 @@
   },
   {
    "cell_type": "code",
-<<<<<<< HEAD
-   "execution_count": 11,
-=======
    "execution_count": 20,
->>>>>>> 4f4a2bcd
    "metadata": {},
    "outputs": [],
    "source": [
@@ -597,11 +408,7 @@
   },
   {
    "cell_type": "code",
-<<<<<<< HEAD
-   "execution_count": 12,
-=======
    "execution_count": 21,
->>>>>>> 4f4a2bcd
    "metadata": {},
    "outputs": [
     {
@@ -610,11 +417,7 @@
        "True"
       ]
      },
-<<<<<<< HEAD
-     "execution_count": 12,
-=======
      "execution_count": 21,
->>>>>>> 4f4a2bcd
      "metadata": {},
      "output_type": "execute_result"
     }
@@ -625,11 +428,7 @@
   },
   {
    "cell_type": "code",
-<<<<<<< HEAD
-   "execution_count": 13,
-=======
    "execution_count": 22,
->>>>>>> 4f4a2bcd
    "metadata": {},
    "outputs": [],
    "source": [
@@ -639,79 +438,7 @@
   },
   {
    "cell_type": "code",
-<<<<<<< HEAD
-   "execution_count": 18,
-   "metadata": {},
-   "outputs": [],
-   "source": [
-    "\n",
-    "        \n",
-    "        "
-   ]
-  },
-  {
-   "cell_type": "code",
-   "execution_count": 36,
-   "metadata": {},
-   "outputs": [],
-   "source": [
-    "mv = CellMover(ce_system)"
-   ]
-  },
-  {
-   "cell_type": "code",
-   "execution_count": 37,
-   "metadata": {},
-   "outputs": [],
-   "source": [
-    "mv.load_focus_points(focus_plane._plane_vectors)"
-   ]
-  },
-  {
-   "cell_type": "code",
-   "execution_count": 47,
-   "metadata": {},
-   "outputs": [
-    {
-     "data": {
-      "text/plain": [
-       "(30.728066045446113, 3.5969499895412476)"
-      ]
-     },
-     "execution_count": 47,
-     "metadata": {},
-     "output_type": "execute_result"
-    }
-   ],
-   "source": [
-    "mv.find_spot()"
-   ]
-  },
-  {
-   "cell_type": "code",
-   "execution_count": 40,
-   "metadata": {},
-   "outputs": [
-    {
-     "data": {
-      "text/plain": [
-       "[31.948200476065278, 4.212400062769651]"
-      ]
-     },
-     "execution_count": 40,
-     "metadata": {},
-     "output_type": "execute_result"
-    }
-   ],
-   "source": [
-    "ce_system.xy_stage.read_xy()"
-   ]
-  },
-  {
-   "cell_type": "markdown",
-=======
    "execution_count": 10,
->>>>>>> 4f4a2bcd
    "metadata": {},
    "outputs": [],
    "source": [
@@ -722,11 +449,7 @@
   },
   {
    "cell_type": "code",
-<<<<<<< HEAD
-   "execution_count": 28,
-=======
    "execution_count": 16,
->>>>>>> 4f4a2bcd
    "metadata": {},
    "outputs": [],
    "source": [
@@ -735,13 +458,6 @@
   },
   {
    "cell_type": "code",
-<<<<<<< HEAD
-   "execution_count": 64,
-   "metadata": {},
-   "outputs": [],
-   "source": [
-    "ce_system.inlet_z.set_rel_z(-0.005)"
-=======
    "execution_count": 25,
    "metadata": {},
    "outputs": [],
@@ -754,23 +470,11 @@
    "metadata": {},
    "source": [
     "# Set the Capillary Adjustments"
->>>>>>> 4f4a2bcd
-   ]
-  },
-  {
-   "cell_type": "code",
-<<<<<<< HEAD
-   "execution_count": null,
-   "metadata": {},
-   "outputs": [],
-   "source": []
-  },
-  {
-   "cell_type": "code",
-   "execution_count": 66,
-=======
+   ]
+  },
+  {
+   "cell_type": "code",
    "execution_count": 40,
->>>>>>> 4f4a2bcd
    "metadata": {},
    "outputs": [],
    "source": [
@@ -781,11 +485,7 @@
   },
   {
    "cell_type": "code",
-<<<<<<< HEAD
-   "execution_count": 65,
-=======
    "execution_count": 63,
->>>>>>> 4f4a2bcd
    "metadata": {},
    "outputs": [],
    "source": [
@@ -794,30 +494,11 @@
   },
   {
    "cell_type": "code",
-<<<<<<< HEAD
-   "execution_count": 67,
-=======
    "execution_count": 69,
->>>>>>> 4f4a2bcd
-   "metadata": {},
-   "outputs": [
-    {
-     "data": {
-      "text/plain": [
-       "8.376150132488458"
-      ]
-     },
-     "execution_count": 67,
-     "metadata": {},
-     "output_type": "execute_result"
-    }
-   ],
-   "source": [
-<<<<<<< HEAD
-    "cap_difference"
-=======
+   "metadata": {},
+   "outputs": [],
+   "source": [
     "ce_system.inlet_z.set_z(5)"
->>>>>>> 4f4a2bcd
    ]
   },
   {
@@ -833,11 +514,7 @@
   },
   {
    "cell_type": "code",
-<<<<<<< HEAD
-   "execution_count": 68,
-=======
    "execution_count": 65,
->>>>>>> 4f4a2bcd
    "metadata": {},
    "outputs": [],
    "source": [
@@ -847,11 +524,7 @@
   },
   {
    "cell_type": "code",
-<<<<<<< HEAD
-   "execution_count": 14,
-=======
    "execution_count": 11,
->>>>>>> 4f4a2bcd
    "metadata": {},
    "outputs": [],
    "source": [
@@ -862,27 +535,16 @@
   },
   {
    "cell_type": "code",
-<<<<<<< HEAD
-   "execution_count": 26,
-=======
    "execution_count": 12,
->>>>>>> 4f4a2bcd
    "metadata": {},
    "outputs": [
     {
      "data": {
       "text/plain": [
-<<<<<<< HEAD
-       "8.376150132488458"
-      ]
-     },
-     "execution_count": 26,
-=======
        "-6.7641084"
       ]
      },
      "execution_count": 12,
->>>>>>> 4f4a2bcd
      "metadata": {},
      "output_type": "execute_result"
     }
@@ -893,11 +555,7 @@
   },
   {
    "cell_type": "code",
-<<<<<<< HEAD
-   "execution_count": 27,
-=======
    "execution_count": 10,
->>>>>>> 4f4a2bcd
    "metadata": {},
    "outputs": [],
    "source": [
@@ -908,63 +566,34 @@
     "fluor_channel = 1\n",
     "wait = 0.25\n",
     "exp = 500\n",
-<<<<<<< HEAD
-    "_old_exp=10\n",
-=======
     "_old_exp=100\n",
->>>>>>> 4f4a2bcd
     "_old_bin = 1\n",
     "_old_channel = 0\n",
     "bins = 1\n",
     "conversion =0.0003125\n",
     "obj_40x = 0.0001607717041800643\n",
     "\n",
-<<<<<<< HEAD
-    "def get_cap_height(obj_height, cap_difference):\n",
-    "    cap_height = obj_height - cap_difference\n",
-    "    return cap_height\n",
-    "\n",
-    "def pre_fluoresence(chnl):\n",
-=======
     "\n",
     "def pre_fluoresence(auto_shutter=False):\n",
->>>>>>> 4f4a2bcd
     "    # SNAP a FLUOR IMAGE\n",
     "    # Set to new values\n",
     "    ce_system.inlet_rgb.turn_off_channel(rgb_chnl)\n",
     "    ce_system.camera.stop()\n",
-<<<<<<< HEAD
-    "    ce_system.filter_wheel.set_channel(chnl)\n",
-    "    ce_system.excitation_shutter.set_auto_on()\n",
-    "    #_old_exp = ce_system.camera.exposure\n",
-    "    ce_system.camera.set_exposure(exp)\n",
-=======
     "    ce_system.filter_wheel.set_channel(fluor_channel)\n",
     "    if auto_shutter:\n",
     "        ce_system.excitation_shutter.set_auto_on()\n",
     "    #_old_exp = ce_system.camera.exposure\n",
->>>>>>> 4f4a2bcd
     "    #ce_system.camera.set_binning(bins)\n",
     "    #_old_bin = ce_system.camera.bin_size\n",
     "    time.sleep(wait)\n",
     "    \n",
-<<<<<<< HEAD
-    "def post_fluoresence():\n",
-=======
     "def post_fluoresence(auto_shutter=False):\n",
->>>>>>> 4f4a2bcd
     "    # Return to old values\n",
     "    ce_system.camera.set_exposure(_old_exp)\n",
     "    #ce_system.camera.set_binning(_old_bin)\n",
     "    ce_system.excitation_shutter.set_auto_off()\n",
     "    ce_system.filter_wheel.set_channel(_old_channel)\n",
     "    ce_system.inlet_rgb.turn_on_channel(rgb_chnl)\n",
-<<<<<<< HEAD
-    "\n",
-    "    ce_system.camera.continuous_snap()\n",
-    "\n",
-    "def get_brightest_blobs(img):\n",
-=======
     "    ce_system.camera.continuous_snap()\n",
     "\n",
     "def get_cap_height(obj_height, cap_difference):\n",
@@ -972,7 +601,6 @@
     "    return cap_height\n",
     "\n",
     "def get_brightest_blobs(image):\n",
->>>>>>> 4f4a2bcd
     "    close_size=5\n",
     "    open_size=5\n",
     "    watershed_footprint = (5,5)\n",
@@ -1036,39 +664,12 @@
     "        time.sleep(0.35)\n",
     "    ce_system.high_voltage.stop()\n",
     "    print(f\"Finished {time.time()-start_time}\")\n",
-    "    ce_system.outlet_z.set_rel_z(gravity_drop)\n",
-    "    \n",
-    "class CellMover:\n",
-    "    \n",
-    "    def __init__(self, ce_system:SystemsBuilder.CESystem):\n",
-    "    \n",
-    "        self.system = ce_system\n",
-    "        self.x_min = None\n",
-    "        self.x_max = None\n",
-    "        self.y_min = None\n",
-    "        self.y_max = None\n",
-    "    \n",
-    "    def load_focus_points(self,focus_points):\n",
-    "        assert len(focus_points)>=3, \"requires three points\"\n",
-    "        points = np.asarray(focus_points)\n",
-    "        \n",
-    "        self.x_min, self.y_min, _ = points.min(axis=0)\n",
-    "        self.x_max, self.y_max, _ = points.max(axis=0)\n",
-    "        \n",
-    "        \n",
-    "    def find_spot(self):\n",
-    "        assert None not in [self.x_min, self.x_max, self.y_min, self.y_max], \"Please connect the focal plane\"\n",
-    "        \n",
-    "        rx, ry = np.random.rand(2)\n",
-    "        x = rx*(self.x_max-self.x_min)+self.x_min\n",
-    "        y = ry*(self.y_max-self.y_min)+self.y_min\n",
-    "        \n",
-    "        return [x, y]"
-   ]
-  },
-  {
-   "cell_type": "code",
-   "execution_count": 16,
+    "    ce_system.outlet_z.set_rel_z(gravity_drop)"
+   ]
+  },
+  {
+   "cell_type": "code",
+   "execution_count": 27,
    "metadata": {
     "scrolled": true
    },
@@ -1081,65 +682,37 @@
   },
   {
    "cell_type": "code",
-   "execution_count": 26,
-   "metadata": {},
+   "execution_count": 28,
+   "metadata": {
+    "scrolled": false
+   },
    "outputs": [
     {
      "ename": "NameError",
-     "evalue": "name 'fluor_saver' is not defined",
+     "evalue": "name 'ImageSaver' is not defined",
      "output_type": "error",
      "traceback": [
       "\u001b[1;31m---------------------------------------------------------------------------\u001b[0m",
       "\u001b[1;31mNameError\u001b[0m                                 Traceback (most recent call last)",
-      "\u001b[1;32m<ipython-input-26-2c256037d677>\u001b[0m in \u001b[0;36m<module>\u001b[1;34m\u001b[0m\n\u001b[0;32m      1\u001b[0m \u001b[0mfluor_channel\u001b[0m \u001b[1;33m=\u001b[0m \u001b[1;36m1\u001b[0m\u001b[1;33m\u001b[0m\u001b[1;33m\u001b[0m\u001b[0m\n\u001b[0;32m      2\u001b[0m \u001b[0mpre_fluoresence\u001b[0m\u001b[1;33m(\u001b[0m\u001b[1;33m)\u001b[0m\u001b[1;33m\u001b[0m\u001b[1;33m\u001b[0m\u001b[0m\n\u001b[1;32m----> 3\u001b[1;33m \u001b[0mfluor_saver\u001b[0m\u001b[1;33m.\u001b[0m\u001b[0madd_callback\u001b[0m\u001b[1;33m(\u001b[0m\u001b[1;33m)\u001b[0m\u001b[1;33m\u001b[0m\u001b[1;33m\u001b[0m\u001b[0m\n\u001b[0m\u001b[0;32m      4\u001b[0m \u001b[0mimg\u001b[0m \u001b[1;33m=\u001b[0m \u001b[0mce_system\u001b[0m\u001b[1;33m.\u001b[0m\u001b[0mcamera\u001b[0m\u001b[1;33m.\u001b[0m\u001b[0msnap\u001b[0m\u001b[1;33m(\u001b[0m\u001b[1;33m)\u001b[0m\u001b[1;33m\u001b[0m\u001b[1;33m\u001b[0m\u001b[0m\n\u001b[0;32m      5\u001b[0m \u001b[0mfluor_saver\u001b[0m\u001b[1;33m.\u001b[0m\u001b[0mremove_callback\u001b[0m\u001b[1;33m(\u001b[0m\u001b[1;33m)\u001b[0m\u001b[1;33m\u001b[0m\u001b[1;33m\u001b[0m\u001b[0m\n",
-      "\u001b[1;31mNameError\u001b[0m: name 'fluor_saver' is not defined"
-     ]
-    }
-   ],
-   "source": [
-    "fluor_channel = 1\n",
-    "pre_fluoresence(fluor_channel)\n",
-    "fluor_saver.add_callback()\n",
-    "img = ce_system.camera.snap()\n",
-    "fluor_saver.remove_callback()\n",
-    "post_fluoresence()"
-   ]
-  },
-  {
-   "cell_type": "code",
-   "execution_count": 28,
-   "metadata": {
-    "scrolled": false
-   },
-   "outputs": [],
-   "source": [
-    "data_dir = r\"C:\\Users\\Luke\\Documents\\Brae\\9-20-2020\\Images\"\n",
-    "\n",
-    "\n",
-    "mv = CellMover(ce_system)\n",
-    "mv.load_focus_points(focus_plane._plane_vectors)\n",
-    "\n",
-    "# General Injection Parameters\n",
-    "injection_time = 5 # in seconds\n",
-    "gravity_drop = 0 # in millimeters\n",
-    "voltage_level = 10 # in kilovolts\n",
-    "delay = 1 # inseconds\n",
+      "\u001b[1;32m<ipython-input-28-7af91d04f872>\u001b[0m in \u001b[0;36m<module>\u001b[1;34m\u001b[0m\n\u001b[0;32m      1\u001b[0m \u001b[0mdata_dir\u001b[0m \u001b[1;33m=\u001b[0m \u001b[1;34mr\"C:\\Users\\Luke\\Documents\\Brae\\9-19-2020\\images\"\u001b[0m\u001b[1;33m\u001b[0m\u001b[1;33m\u001b[0m\u001b[0m\n\u001b[1;32m----> 2\u001b[1;33m \u001b[0mfluor_saver\u001b[0m \u001b[1;33m=\u001b[0m \u001b[0mImageSaver\u001b[0m\u001b[1;33m(\u001b[0m\u001b[0mce_system\u001b[0m\u001b[1;33m,\u001b[0m \u001b[0mfolder_prefix\u001b[0m\u001b[1;33m=\u001b[0m\u001b[1;34m'Picking'\u001b[0m\u001b[1;33m,\u001b[0m \u001b[0mdata_folder\u001b[0m\u001b[1;33m=\u001b[0m\u001b[0mdata_dir\u001b[0m\u001b[1;33m)\u001b[0m\u001b[1;33m\u001b[0m\u001b[1;33m\u001b[0m\u001b[0m\n\u001b[0m\u001b[0;32m      3\u001b[0m \u001b[0mfocus_saver\u001b[0m \u001b[1;33m=\u001b[0m \u001b[0mImageSaver\u001b[0m\u001b[1;33m(\u001b[0m\u001b[0mce_system\u001b[0m\u001b[1;33m,\u001b[0m \u001b[0mfolder_prefix\u001b[0m\u001b[1;33m=\u001b[0m\u001b[1;34m'Focusing'\u001b[0m\u001b[1;33m,\u001b[0m \u001b[0mdata_folder\u001b[0m\u001b[1;33m=\u001b[0m\u001b[0mdata_dir\u001b[0m\u001b[1;33m)\u001b[0m\u001b[1;33m\u001b[0m\u001b[1;33m\u001b[0m\u001b[0m\n\u001b[0;32m      4\u001b[0m \u001b[0mlysis_saver\u001b[0m \u001b[1;33m=\u001b[0m \u001b[0mImageSaver\u001b[0m\u001b[1;33m(\u001b[0m\u001b[0mce_system\u001b[0m\u001b[1;33m,\u001b[0m \u001b[0mfolder_prefix\u001b[0m\u001b[1;33m=\u001b[0m\u001b[1;34m'Lysis'\u001b[0m\u001b[1;33m,\u001b[0m \u001b[0mdata_folder\u001b[0m\u001b[1;33m=\u001b[0m\u001b[0mdata_dir\u001b[0m\u001b[1;33m)\u001b[0m\u001b[1;33m\u001b[0m\u001b[1;33m\u001b[0m\u001b[0m\n\u001b[0;32m      5\u001b[0m \u001b[1;33m\u001b[0m\u001b[0m\n",
+      "\u001b[1;31mNameError\u001b[0m: name 'ImageSaver' is not defined"
+     ]
+    }
+   ],
+   "source": [
+    "data_dir = r\"C:\\Users\\Luke\\Documents\\Brae\\9-19-2020\\images\"\n",
+    "fluor_saver = ImageSaver(ce_system, folder_prefix='Picking', data_folder=data_dir)\n",
+    "focus_saver = ImageSaver(ce_system, folder_prefix='Focusing', data_folder=data_dir)\n",
+    "lysis_saver = ImageSaver(ce_system, folder_prefix='Lysis', data_folder=data_dir)\n",
     "\n",
     "def automatic_sampling():\n",
-    "    fluor_saver = ImageSaver(ce_system, folder_prefix='Picking', data_folder=data_dir)\n",
-    "    focus_saver = ImageSaver(ce_system, folder_prefix='Focusing', data_folder=data_dir)\n",
-    "    lysis_saver = ImageSaver(ce_system, folder_prefix='Lysis', data_folder=data_dir)\n",
-    "    \n",
-    "    xy = mv.find_spot()\n",
-    "    ce_system.xy_stage.set_xy(xy)\n",
-    "    \n",
     "    # Bring the Cells into focus\n",
-    "    fluor_channel = 1\n",
+    "    fluor_channel = 3\n",
     "    focus_plane.get_plane_focus()\n",
     "    time.sleep(3)\n",
     "    \n",
     "    # Test Alec's Focus and get data\n",
-    "    pre_fluoresence(1)\n",
+    "    pre_fluoresence()\n",
     "    focus_saver.add_callback()\n",
     "    focus_search = Focus.FindFocus(ce_system)\n",
     "    focus_search.search_step_global()\n",
@@ -1148,12 +721,12 @@
     "    focus_saver.save_image()\n",
     "    \n",
     "    # We don't Trust Alec's function yet\n",
-    "    fluor_channel = 1\n",
+    "    fluor_channel = 3\n",
     "    focus_plane.get_plane_focus()\n",
     "    \n",
     "    # Get Fluoresence Image for Best chance\n",
     "    fluor_channel = 1\n",
-    "    pre_fluoresence(1)\n",
+    "    pre_fluoresence()\n",
     "    fluor_saver.add_callback()\n",
     "    img = ce_system.camera.snap()\n",
     "    fluor_saver.remove_callback()\n",
@@ -1206,46 +779,11 @@
   },
   {
    "cell_type": "code",
-<<<<<<< HEAD
-   "execution_count": 29,
-   "metadata": {},
-   "outputs": [],
-   "source": [
-    "threading.Thread(target=automatic_sampling).start()"
-   ]
-  },
-  {
-   "cell_type": "code",
-   "execution_count": 75,
-   "metadata": {},
-   "outputs": [
-    {
-     "data": {
-      "text/plain": [
-       "[array([700, 684, 690, ..., 471, 470, 469], dtype=uint16),\n",
-       " array([636, 666, 647, ..., 443, 439, 431], dtype=uint16),\n",
-       " array([646, 639, 640, ..., 417, 416, 406], dtype=uint16),\n",
-       " array([639, 621, 630, ..., 417, 407, 397], dtype=uint16),\n",
-       " array([596, 594, 611, ..., 390, 393, 377], dtype=uint16),\n",
-       " array([589, 589, 619, ..., 385, 389, 386], dtype=uint16),\n",
-       " array([572, 599, 625, ..., 392, 387, 381], dtype=uint16),\n",
-       " array([554, 573, 622, ..., 394, 390, 390], dtype=uint16)]"
-      ]
-     },
-     "execution_count": 75,
-     "metadata": {},
-     "output_type": "execute_result"
-    }
-   ],
-   "source": [
-    "focus_saver.images"
-=======
    "execution_count": null,
    "metadata": {},
    "outputs": [],
    "source": [
     "light = "
->>>>>>> 4f4a2bcd
    ]
   },
   {
@@ -1260,9 +798,6 @@
    "execution_count": 11,
    "metadata": {},
    "outputs": [],
-<<<<<<< HEAD
-   "source": []
-=======
    "source": [
     " # PARAMETERS\n",
     "target_x = 871\n",
@@ -1313,7 +848,6 @@
     "ce_system.camera.add_presnap_callback(te300_presnap,ce_sys=ce_system)\n",
     "ce_system.camera.add_postsnap_callback(te300_postsnap, ce_sys=ce_system)"
    ]
->>>>>>> 4f4a2bcd
   },
   {
    "cell_type": "markdown",
@@ -2048,11 +1582,7 @@
   },
   {
    "cell_type": "code",
-<<<<<<< HEAD
-   "execution_count": 31,
-=======
    "execution_count": 21,
->>>>>>> 4f4a2bcd
    "metadata": {},
    "outputs": [],
    "source": [
@@ -2062,11 +1592,7 @@
   },
   {
    "cell_type": "code",
-<<<<<<< HEAD
-   "execution_count": 30,
-=======
    "execution_count": 22,
->>>>>>> 4f4a2bcd
    "metadata": {},
    "outputs": [],
    "source": [
@@ -2129,7 +1655,7 @@
   },
   {
    "cell_type": "code",
-   "execution_count": 20,
+   "execution_count": 78,
    "metadata": {},
    "outputs": [],
    "source": [
@@ -2138,7 +1664,7 @@
   },
   {
    "cell_type": "code",
-   "execution_count": 22,
+   "execution_count": 292,
    "metadata": {},
    "outputs": [],
    "source": [
@@ -2147,7 +1673,7 @@
   },
   {
    "cell_type": "code",
-   "execution_count": 21,
+   "execution_count": 291,
    "metadata": {},
    "outputs": [],
    "source": [
@@ -2156,7 +1682,7 @@
   },
   {
    "cell_type": "code",
-   "execution_count": 24,
+   "execution_count": 293,
    "metadata": {},
    "outputs": [],
    "source": [
@@ -2246,9 +1772,6 @@
   },
   {
    "cell_type": "code",
-<<<<<<< HEAD
-   "execution_count": 33,
-=======
    "execution_count": 19,
    "metadata": {},
    "outputs": [],
@@ -2319,16 +1842,15 @@
   {
    "cell_type": "code",
    "execution_count": 10,
->>>>>>> 4f4a2bcd
-   "metadata": {},
-   "outputs": [],
-   "source": [
-    "ce_system.inlet_z.set_z(15)"
-   ]
-  },
-  {
-   "cell_type": "code",
-   "execution_count": 34,
+   "metadata": {},
+   "outputs": [],
+   "source": [
+    "ce_system.inlet_z.set_z(10)"
+   ]
+  },
+  {
+   "cell_type": "code",
+   "execution_count": 147,
    "metadata": {},
    "outputs": [],
    "source": [
@@ -2466,150 +1988,10 @@
   },
   {
    "cell_type": "code",
-   "execution_count": 20,
-   "metadata": {},
-   "outputs": [],
-   "source": [
-    "ce_system.inlet_z.set_rel_z(-5)"
-   ]
-  },
-  {
-   "cell_type": "code",
-   "execution_count": 19,
-   "metadata": {},
-   "outputs": [],
-   "source": [
-    "ce_system.inlet_z.startup()"
-   ]
-  },
-  {
-   "cell_type": "code",
-   "execution_count": 22,
-   "metadata": {},
-   "outputs": [],
-   "source": [
-    "ce_system.outlet_z.controller.close()"
-   ]
-  },
-  {
-   "cell_type": "code",
-   "execution_count": 23,
-   "metadata": {},
-   "outputs": [],
-   "source": [
-    "ce_system.outlet_z.controller.open()"
-   ]
-  },
-  {
-   "cell_type": "code",
-   "execution_count": 24,
-   "metadata": {},
-   "outputs": [],
-   "source": [
-    "ce_system.outlet_z.startup()"
-   ]
-  },
-  {
-   "cell_type": "code",
-   "execution_count": 30,
-   "metadata": {},
-   "outputs": [
-    {
-     "ename": "ZMQError",
-     "evalue": "Operation cannot be accomplished in current state",
-     "output_type": "error",
-     "traceback": [
-      "\u001b[1;31m---------------------------------------------------------------------------\u001b[0m",
-      "\u001b[1;31mZMQError\u001b[0m                                  Traceback (most recent call last)",
-      "\u001b[1;32m<ipython-input-30-be1c9ff30172>\u001b[0m in \u001b[0;36m<module>\u001b[1;34m\u001b[0m\n\u001b[1;32m----> 1\u001b[1;33m \u001b[0mce_system\u001b[0m\u001b[1;33m.\u001b[0m\u001b[0mxy_stage\u001b[0m\u001b[1;33m.\u001b[0m\u001b[0mcontroller\u001b[0m\u001b[1;33m.\u001b[0m\u001b[0mclose\u001b[0m\u001b[1;33m(\u001b[0m\u001b[1;33m)\u001b[0m\u001b[1;33m\u001b[0m\u001b[1;33m\u001b[0m\u001b[0m\n\u001b[0m",
-      "\u001b[1;32m~\\Desktop\\Barracuda\\AutomatedCE\\L1\\Controllers.py\u001b[0m in \u001b[0;36mclose\u001b[1;34m(self)\u001b[0m\n\u001b[0;32m    199\u001b[0m             \u001b[0mself\u001b[0m\u001b[1;33m.\u001b[0m\u001b[0mcore\u001b[0m\u001b[1;33m.\u001b[0m\u001b[0mload_system_configuration\u001b[0m\u001b[1;33m(\u001b[0m\u001b[0mself\u001b[0m\u001b[1;33m.\u001b[0m\u001b[0m_config\u001b[0m\u001b[1;33m)\u001b[0m\u001b[1;33m\u001b[0m\u001b[1;33m\u001b[0m\u001b[0m\n\u001b[0;32m    200\u001b[0m \u001b[1;33m\u001b[0m\u001b[0m\n\u001b[1;32m--> 201\u001b[1;33m     \u001b[1;32mdef\u001b[0m \u001b[0mclose\u001b[0m\u001b[1;33m(\u001b[0m\u001b[0mself\u001b[0m\u001b[1;33m)\u001b[0m\u001b[1;33m:\u001b[0m\u001b[1;33m\u001b[0m\u001b[1;33m\u001b[0m\u001b[0m\n\u001b[0m\u001b[0;32m    202\u001b[0m         \"\"\"\n\u001b[0;32m    203\u001b[0m         \u001b[0mCloses\u001b[0m \u001b[0mthe\u001b[0m \u001b[0mpycromanager\u001b[0m \u001b[0mresources\u001b[0m\u001b[1;33m.\u001b[0m\u001b[1;33m\u001b[0m\u001b[1;33m\u001b[0m\u001b[0m\n",
-      "\u001b[1;32m~\\Anaconda3\\envs\\CEpy37\\lib\\site-packages\\pycromanager\\core.py\u001b[0m in \u001b[0;36m<lambda>\u001b[1;34m(instance, signatures_list, *args)\u001b[0m\n\u001b[0;32m    261\u001b[0m                 \u001b[0mparams\u001b[0m\u001b[1;33m,\u001b[0m \u001b[0mmethods_with_name\u001b[0m\u001b[1;33m,\u001b[0m \u001b[0mmethod_name_modified\u001b[0m \u001b[1;33m=\u001b[0m \u001b[0m_parse_arg_names\u001b[0m\u001b[1;33m(\u001b[0m\u001b[0mmethodSpecs\u001b[0m\u001b[1;33m,\u001b[0m \u001b[0mmethod_name\u001b[0m\u001b[1;33m,\u001b[0m \u001b[0mconvert_camel_case\u001b[0m\u001b[1;33m)\u001b[0m\u001b[1;33m\u001b[0m\u001b[1;33m\u001b[0m\u001b[0m\n\u001b[0;32m    262\u001b[0m                 \u001b[0mreturn_type\u001b[0m \u001b[1;33m=\u001b[0m \u001b[0mmethods_with_name\u001b[0m\u001b[1;33m[\u001b[0m\u001b[1;36m0\u001b[0m\u001b[1;33m]\u001b[0m\u001b[1;33m[\u001b[0m\u001b[1;34m'return-type'\u001b[0m\u001b[1;33m]\u001b[0m\u001b[1;33m\u001b[0m\u001b[1;33m\u001b[0m\u001b[0m\n\u001b[1;32m--> 263\u001b[1;33m                 \u001b[0mfn\u001b[0m \u001b[1;33m=\u001b[0m \u001b[1;32mlambda\u001b[0m \u001b[0minstance\u001b[0m\u001b[1;33m,\u001b[0m \u001b[1;33m*\u001b[0m\u001b[0margs\u001b[0m\u001b[1;33m,\u001b[0m \u001b[0msignatures_list\u001b[0m\u001b[1;33m=\u001b[0m\u001b[0mtuple\u001b[0m\u001b[1;33m(\u001b[0m\u001b[0mmethods_with_name\u001b[0m\u001b[1;33m)\u001b[0m\u001b[1;33m:\u001b[0m \u001b[0minstance\u001b[0m\u001b[1;33m.\u001b[0m\u001b[0m_translate_call\u001b[0m\u001b[1;33m(\u001b[0m\u001b[0msignatures_list\u001b[0m\u001b[1;33m,\u001b[0m \u001b[0margs\u001b[0m\u001b[1;33m)\u001b[0m\u001b[1;33m\u001b[0m\u001b[1;33m\u001b[0m\u001b[0m\n\u001b[0m\u001b[0;32m    264\u001b[0m                 \u001b[0mfn\u001b[0m\u001b[1;33m.\u001b[0m\u001b[0m__name__\u001b[0m \u001b[1;33m=\u001b[0m \u001b[0mmethod_name_modified\u001b[0m\u001b[1;33m\u001b[0m\u001b[1;33m\u001b[0m\u001b[0m\n\u001b[0;32m    265\u001b[0m                 \u001b[0mfn\u001b[0m\u001b[1;33m.\u001b[0m\u001b[0m__doc__\u001b[0m \u001b[1;33m=\u001b[0m \u001b[1;34m\"{}.{}: A dynamically generated Java method.\"\u001b[0m\u001b[1;33m.\u001b[0m\u001b[0mformat\u001b[0m\u001b[1;33m(\u001b[0m\u001b[0m_java_class\u001b[0m\u001b[1;33m,\u001b[0m \u001b[0mmethod_name_modified\u001b[0m\u001b[1;33m)\u001b[0m\u001b[1;33m\u001b[0m\u001b[1;33m\u001b[0m\u001b[0m\n",
-      "\u001b[1;32m~\\Anaconda3\\envs\\CEpy37\\lib\\site-packages\\pycromanager\\core.py\u001b[0m in \u001b[0;36m_translate_call\u001b[1;34m(self, method_specs, fn_args)\u001b[0m\n\u001b[0;32m    347\u001b[0m         \u001b[0mmessage\u001b[0m\u001b[1;33m[\u001b[0m\u001b[1;34m'arguments'\u001b[0m\u001b[1;33m]\u001b[0m \u001b[1;33m=\u001b[0m \u001b[0m_package_arguments\u001b[0m\u001b[1;33m(\u001b[0m\u001b[0mvalid_method_spec\u001b[0m\u001b[1;33m,\u001b[0m \u001b[0mfn_args\u001b[0m\u001b[1;33m)\u001b[0m\u001b[1;33m\u001b[0m\u001b[1;33m\u001b[0m\u001b[0m\n\u001b[0;32m    348\u001b[0m \u001b[1;33m\u001b[0m\u001b[0m\n\u001b[1;32m--> 349\u001b[1;33m         \u001b[0mself\u001b[0m\u001b[1;33m.\u001b[0m\u001b[0m_socket\u001b[0m\u001b[1;33m.\u001b[0m\u001b[0msend\u001b[0m\u001b[1;33m(\u001b[0m\u001b[0mmessage\u001b[0m\u001b[1;33m)\u001b[0m\u001b[1;33m\u001b[0m\u001b[1;33m\u001b[0m\u001b[0m\n\u001b[0m\u001b[0;32m    350\u001b[0m         \u001b[1;32mreturn\u001b[0m \u001b[0mself\u001b[0m\u001b[1;33m.\u001b[0m\u001b[0m_deserialize\u001b[0m\u001b[1;33m(\u001b[0m\u001b[0mself\u001b[0m\u001b[1;33m.\u001b[0m\u001b[0m_socket\u001b[0m\u001b[1;33m.\u001b[0m\u001b[0mreceive\u001b[0m\u001b[1;33m(\u001b[0m\u001b[1;33m)\u001b[0m\u001b[1;33m)\u001b[0m\u001b[1;33m\u001b[0m\u001b[1;33m\u001b[0m\u001b[0m\n\u001b[0;32m    351\u001b[0m \u001b[1;33m\u001b[0m\u001b[0m\n",
-      "\u001b[1;32m~\\Anaconda3\\envs\\CEpy37\\lib\\site-packages\\pycromanager\\core.py\u001b[0m in \u001b[0;36msend\u001b[1;34m(self, message, timeout)\u001b[0m\n\u001b[0;32m     68\u001b[0m         \u001b[0mself\u001b[0m\u001b[1;33m.\u001b[0m\u001b[0m_convert_np_to_python\u001b[0m\u001b[1;33m(\u001b[0m\u001b[0mmessage\u001b[0m\u001b[1;33m)\u001b[0m\u001b[1;33m\u001b[0m\u001b[1;33m\u001b[0m\u001b[0m\n\u001b[0;32m     69\u001b[0m         \u001b[1;32mif\u001b[0m \u001b[0mtimeout\u001b[0m \u001b[1;33m==\u001b[0m \u001b[1;36m0\u001b[0m\u001b[1;33m:\u001b[0m\u001b[1;33m\u001b[0m\u001b[1;33m\u001b[0m\u001b[0m\n\u001b[1;32m---> 70\u001b[1;33m             \u001b[0mself\u001b[0m\u001b[1;33m.\u001b[0m\u001b[0m_socket\u001b[0m\u001b[1;33m.\u001b[0m\u001b[0msend\u001b[0m\u001b[1;33m(\u001b[0m\u001b[0mbytes\u001b[0m\u001b[1;33m(\u001b[0m\u001b[0mjson\u001b[0m\u001b[1;33m.\u001b[0m\u001b[0mdumps\u001b[0m\u001b[1;33m(\u001b[0m\u001b[0mmessage\u001b[0m\u001b[1;33m)\u001b[0m\u001b[1;33m,\u001b[0m \u001b[1;34m'utf-8'\u001b[0m\u001b[1;33m)\u001b[0m\u001b[1;33m)\u001b[0m\u001b[1;33m\u001b[0m\u001b[1;33m\u001b[0m\u001b[0m\n\u001b[0m\u001b[0;32m     71\u001b[0m         \u001b[1;32melse\u001b[0m\u001b[1;33m:\u001b[0m\u001b[1;33m\u001b[0m\u001b[1;33m\u001b[0m\u001b[0m\n\u001b[0;32m     72\u001b[0m             \u001b[0mstart\u001b[0m \u001b[1;33m=\u001b[0m \u001b[0mtime\u001b[0m\u001b[1;33m.\u001b[0m\u001b[0mtime\u001b[0m\u001b[1;33m(\u001b[0m\u001b[1;33m)\u001b[0m\u001b[1;33m\u001b[0m\u001b[1;33m\u001b[0m\u001b[0m\n",
-      "\u001b[1;32m~\\AppData\\Roaming\\Python\\Python37\\site-packages\\zmq\\sugar\\socket.py\u001b[0m in \u001b[0;36msend\u001b[1;34m(self, data, flags, copy, track, routing_id, group)\u001b[0m\n\u001b[0;32m    414\u001b[0m                                  copy_threshold=self.copy_threshold)\n\u001b[0;32m    415\u001b[0m             \u001b[0mdata\u001b[0m\u001b[1;33m.\u001b[0m\u001b[0mgroup\u001b[0m \u001b[1;33m=\u001b[0m \u001b[0mgroup\u001b[0m\u001b[1;33m\u001b[0m\u001b[1;33m\u001b[0m\u001b[0m\n\u001b[1;32m--> 416\u001b[1;33m         \u001b[1;32mreturn\u001b[0m \u001b[0msuper\u001b[0m\u001b[1;33m(\u001b[0m\u001b[0mSocket\u001b[0m\u001b[1;33m,\u001b[0m \u001b[0mself\u001b[0m\u001b[1;33m)\u001b[0m\u001b[1;33m.\u001b[0m\u001b[0msend\u001b[0m\u001b[1;33m(\u001b[0m\u001b[0mdata\u001b[0m\u001b[1;33m,\u001b[0m \u001b[0mflags\u001b[0m\u001b[1;33m=\u001b[0m\u001b[0mflags\u001b[0m\u001b[1;33m,\u001b[0m \u001b[0mcopy\u001b[0m\u001b[1;33m=\u001b[0m\u001b[0mcopy\u001b[0m\u001b[1;33m,\u001b[0m \u001b[0mtrack\u001b[0m\u001b[1;33m=\u001b[0m\u001b[0mtrack\u001b[0m\u001b[1;33m)\u001b[0m\u001b[1;33m\u001b[0m\u001b[1;33m\u001b[0m\u001b[0m\n\u001b[0m\u001b[0;32m    417\u001b[0m \u001b[1;33m\u001b[0m\u001b[0m\n\u001b[0;32m    418\u001b[0m     \u001b[1;32mdef\u001b[0m \u001b[0msend_multipart\u001b[0m\u001b[1;33m(\u001b[0m\u001b[0mself\u001b[0m\u001b[1;33m,\u001b[0m \u001b[0mmsg_parts\u001b[0m\u001b[1;33m,\u001b[0m \u001b[0mflags\u001b[0m\u001b[1;33m=\u001b[0m\u001b[1;36m0\u001b[0m\u001b[1;33m,\u001b[0m \u001b[0mcopy\u001b[0m\u001b[1;33m=\u001b[0m\u001b[1;32mTrue\u001b[0m\u001b[1;33m,\u001b[0m \u001b[0mtrack\u001b[0m\u001b[1;33m=\u001b[0m\u001b[1;32mFalse\u001b[0m\u001b[1;33m,\u001b[0m \u001b[1;33m**\u001b[0m\u001b[0mkwargs\u001b[0m\u001b[1;33m)\u001b[0m\u001b[1;33m:\u001b[0m\u001b[1;33m\u001b[0m\u001b[1;33m\u001b[0m\u001b[0m\n",
-      "\u001b[1;32mzmq\\backend\\cython\\socket.pyx\u001b[0m in \u001b[0;36mzmq.backend.cython.socket.Socket.send\u001b[1;34m()\u001b[0m\n",
-      "\u001b[1;32mzmq\\backend\\cython\\socket.pyx\u001b[0m in \u001b[0;36mzmq.backend.cython.socket.Socket.send\u001b[1;34m()\u001b[0m\n",
-      "\u001b[1;32mzmq\\backend\\cython\\socket.pyx\u001b[0m in \u001b[0;36mzmq.backend.cython.socket._send_copy\u001b[1;34m()\u001b[0m\n",
-      "\u001b[1;32mzmq\\backend\\cython\\socket.pyx\u001b[0m in \u001b[0;36mzmq.backend.cython.socket._send_copy\u001b[1;34m()\u001b[0m\n",
-      "\u001b[1;32m~\\AppData\\Roaming\\Python\\Python37\\site-packages\\zmq\\backend\\cython\\checkrc.pxd\u001b[0m in \u001b[0;36mzmq.backend.cython.checkrc._check_rc\u001b[1;34m()\u001b[0m\n",
-      "\u001b[1;31mZMQError\u001b[0m: Operation cannot be accomplished in current state"
-     ]
-    }
-   ],
-   "source": [
-    "ce_system.xy_stage.controller.close()"
-   ]
-  },
-  {
-   "cell_type": "code",
-   "execution_count": 6,
-   "metadata": {},
-   "outputs": [],
-   "source": [
-    "ce_system.inlet_z.set_z(23)"
-   ]
-  },
-  {
-   "cell_type": "code",
-   "execution_count": 118,
-   "metadata": {},
-   "outputs": [],
-   "source": [
-    "mmc = ce_system.camera.controller"
-   ]
-  },
-  {
-   "cell_type": "code",
-   "execution_count": 119,
-   "metadata": {},
-   "outputs": [
-    {
-     "ename": "ZMQError",
-     "evalue": "Operation cannot be accomplished in current state",
-     "output_type": "error",
-     "traceback": [
-      "\u001b[1;31m---------------------------------------------------------------------------\u001b[0m",
-      "\u001b[1;31mZMQError\u001b[0m                                  Traceback (most recent call last)",
-      "\u001b[1;32m~\\Desktop\\Barracuda\\AutomatedCE\\L1\\Controllers.py\u001b[0m in \u001b[0;36mopen\u001b[1;34m(self)\u001b[0m\n\u001b[0;32m    195\u001b[0m         \u001b[1;32mtry\u001b[0m\u001b[1;33m:\u001b[0m\u001b[1;33m\u001b[0m\u001b[1;33m\u001b[0m\u001b[0m\n\u001b[1;32m--> 196\u001b[1;33m             \u001b[0mself\u001b[0m\u001b[1;33m.\u001b[0m\u001b[0mcore\u001b[0m\u001b[1;33m.\u001b[0m\u001b[0mload_system_configuration\u001b[0m\u001b[1;33m(\u001b[0m\u001b[0mself\u001b[0m\u001b[1;33m.\u001b[0m\u001b[0m_config\u001b[0m\u001b[1;33m)\u001b[0m\u001b[1;33m\u001b[0m\u001b[1;33m\u001b[0m\u001b[0m\n\u001b[0m\u001b[0;32m    197\u001b[0m         \u001b[1;32mexcept\u001b[0m \u001b[0mException\u001b[0m \u001b[1;32mas\u001b[0m \u001b[0me\u001b[0m\u001b[1;33m:\u001b[0m\u001b[1;33m\u001b[0m\u001b[1;33m\u001b[0m\u001b[0m\n",
-      "\u001b[1;32m~\\Anaconda3\\envs\\CEpy37\\lib\\site-packages\\pycromanager\\core.py\u001b[0m in \u001b[0;36m<lambda>\u001b[1;34m(instance, signatures_list, *args)\u001b[0m\n\u001b[0;32m    279\u001b[0m                 \u001b[0mreturn_type\u001b[0m \u001b[1;33m=\u001b[0m \u001b[0mmethods_with_name\u001b[0m\u001b[1;33m[\u001b[0m\u001b[1;36m0\u001b[0m\u001b[1;33m]\u001b[0m\u001b[1;33m[\u001b[0m\u001b[1;34m'return-type'\u001b[0m\u001b[1;33m]\u001b[0m\u001b[1;33m\u001b[0m\u001b[1;33m\u001b[0m\u001b[0m\n\u001b[1;32m--> 280\u001b[1;33m                 \u001b[0mfn\u001b[0m \u001b[1;33m=\u001b[0m \u001b[1;32mlambda\u001b[0m \u001b[0minstance\u001b[0m\u001b[1;33m,\u001b[0m \u001b[1;33m*\u001b[0m\u001b[0margs\u001b[0m\u001b[1;33m,\u001b[0m \u001b[0msignatures_list\u001b[0m\u001b[1;33m=\u001b[0m\u001b[0mtuple\u001b[0m\u001b[1;33m(\u001b[0m\u001b[0mmethods_with_name\u001b[0m\u001b[1;33m)\u001b[0m\u001b[1;33m:\u001b[0m \u001b[0minstance\u001b[0m\u001b[1;33m.\u001b[0m\u001b[0m_translate_call\u001b[0m\u001b[1;33m(\u001b[0m\u001b[0msignatures_list\u001b[0m\u001b[1;33m,\u001b[0m \u001b[0margs\u001b[0m\u001b[1;33m)\u001b[0m\u001b[1;33m\u001b[0m\u001b[1;33m\u001b[0m\u001b[0m\n\u001b[0m\u001b[0;32m    281\u001b[0m                 \u001b[0mfn\u001b[0m\u001b[1;33m.\u001b[0m\u001b[0m__name__\u001b[0m \u001b[1;33m=\u001b[0m \u001b[0mmethod_name_modified\u001b[0m\u001b[1;33m\u001b[0m\u001b[1;33m\u001b[0m\u001b[0m\n",
-      "\u001b[1;32m~\\Anaconda3\\envs\\CEpy37\\lib\\site-packages\\pycromanager\\core.py\u001b[0m in \u001b[0;36m_translate_call\u001b[1;34m(self, method_specs, fn_args)\u001b[0m\n\u001b[0;32m    365\u001b[0m \u001b[1;33m\u001b[0m\u001b[0m\n\u001b[1;32m--> 366\u001b[1;33m         \u001b[0mself\u001b[0m\u001b[1;33m.\u001b[0m\u001b[0m_socket\u001b[0m\u001b[1;33m.\u001b[0m\u001b[0msend\u001b[0m\u001b[1;33m(\u001b[0m\u001b[0mmessage\u001b[0m\u001b[1;33m)\u001b[0m\u001b[1;33m\u001b[0m\u001b[1;33m\u001b[0m\u001b[0m\n\u001b[0m\u001b[0;32m    367\u001b[0m         \u001b[1;32mreturn\u001b[0m \u001b[0mself\u001b[0m\u001b[1;33m.\u001b[0m\u001b[0m_deserialize\u001b[0m\u001b[1;33m(\u001b[0m\u001b[0mself\u001b[0m\u001b[1;33m.\u001b[0m\u001b[0m_socket\u001b[0m\u001b[1;33m.\u001b[0m\u001b[0mreceive\u001b[0m\u001b[1;33m(\u001b[0m\u001b[1;33m)\u001b[0m\u001b[1;33m)\u001b[0m\u001b[1;33m\u001b[0m\u001b[1;33m\u001b[0m\u001b[0m\n",
-      "\u001b[1;32m~\\Anaconda3\\envs\\CEpy37\\lib\\site-packages\\pycromanager\\core.py\u001b[0m in \u001b[0;36msend\u001b[1;34m(self, message, timeout)\u001b[0m\n\u001b[0;32m     70\u001b[0m         \u001b[1;32mif\u001b[0m \u001b[0mtimeout\u001b[0m \u001b[1;33m==\u001b[0m \u001b[1;36m0\u001b[0m\u001b[1;33m:\u001b[0m\u001b[1;33m\u001b[0m\u001b[1;33m\u001b[0m\u001b[0m\n\u001b[1;32m---> 71\u001b[1;33m             \u001b[0mself\u001b[0m\u001b[1;33m.\u001b[0m\u001b[0m_socket\u001b[0m\u001b[1;33m.\u001b[0m\u001b[0msend\u001b[0m\u001b[1;33m(\u001b[0m\u001b[0mbytes\u001b[0m\u001b[1;33m(\u001b[0m\u001b[0mjson\u001b[0m\u001b[1;33m.\u001b[0m\u001b[0mdumps\u001b[0m\u001b[1;33m(\u001b[0m\u001b[0mmessage\u001b[0m\u001b[1;33m)\u001b[0m\u001b[1;33m,\u001b[0m \u001b[1;34m'utf-8'\u001b[0m\u001b[1;33m)\u001b[0m\u001b[1;33m)\u001b[0m\u001b[1;33m\u001b[0m\u001b[1;33m\u001b[0m\u001b[0m\n\u001b[0m\u001b[0;32m     72\u001b[0m         \u001b[1;32melse\u001b[0m\u001b[1;33m:\u001b[0m\u001b[1;33m\u001b[0m\u001b[1;33m\u001b[0m\u001b[0m\n",
-      "\u001b[1;32m~\\AppData\\Roaming\\Python\\Python37\\site-packages\\zmq\\sugar\\socket.py\u001b[0m in \u001b[0;36msend\u001b[1;34m(self, data, flags, copy, track, routing_id, group)\u001b[0m\n\u001b[0;32m    415\u001b[0m             \u001b[0mdata\u001b[0m\u001b[1;33m.\u001b[0m\u001b[0mgroup\u001b[0m \u001b[1;33m=\u001b[0m \u001b[0mgroup\u001b[0m\u001b[1;33m\u001b[0m\u001b[1;33m\u001b[0m\u001b[0m\n\u001b[1;32m--> 416\u001b[1;33m         \u001b[1;32mreturn\u001b[0m \u001b[0msuper\u001b[0m\u001b[1;33m(\u001b[0m\u001b[0mSocket\u001b[0m\u001b[1;33m,\u001b[0m \u001b[0mself\u001b[0m\u001b[1;33m)\u001b[0m\u001b[1;33m.\u001b[0m\u001b[0msend\u001b[0m\u001b[1;33m(\u001b[0m\u001b[0mdata\u001b[0m\u001b[1;33m,\u001b[0m \u001b[0mflags\u001b[0m\u001b[1;33m=\u001b[0m\u001b[0mflags\u001b[0m\u001b[1;33m,\u001b[0m \u001b[0mcopy\u001b[0m\u001b[1;33m=\u001b[0m\u001b[0mcopy\u001b[0m\u001b[1;33m,\u001b[0m \u001b[0mtrack\u001b[0m\u001b[1;33m=\u001b[0m\u001b[0mtrack\u001b[0m\u001b[1;33m)\u001b[0m\u001b[1;33m\u001b[0m\u001b[1;33m\u001b[0m\u001b[0m\n\u001b[0m\u001b[0;32m    417\u001b[0m \u001b[1;33m\u001b[0m\u001b[0m\n",
-      "\u001b[1;32mzmq\\backend\\cython\\socket.pyx\u001b[0m in \u001b[0;36mzmq.backend.cython.socket.Socket.send\u001b[1;34m()\u001b[0m\n",
-      "\u001b[1;32mzmq\\backend\\cython\\socket.pyx\u001b[0m in \u001b[0;36mzmq.backend.cython.socket.Socket.send\u001b[1;34m()\u001b[0m\n",
-      "\u001b[1;32mzmq\\backend\\cython\\socket.pyx\u001b[0m in \u001b[0;36mzmq.backend.cython.socket._send_copy\u001b[1;34m()\u001b[0m\n",
-      "\u001b[1;32mzmq\\backend\\cython\\socket.pyx\u001b[0m in \u001b[0;36mzmq.backend.cython.socket._send_copy\u001b[1;34m()\u001b[0m\n",
-      "\u001b[1;32m~\\AppData\\Roaming\\Python\\Python37\\site-packages\\zmq\\backend\\cython\\checkrc.pxd\u001b[0m in \u001b[0;36mzmq.backend.cython.checkrc._check_rc\u001b[1;34m()\u001b[0m\n",
-      "\u001b[1;31mZMQError\u001b[0m: Operation cannot be accomplished in current state",
-      "\nDuring handling of the above exception, another exception occurred:\n",
-      "\u001b[1;31mZMQError\u001b[0m                                  Traceback (most recent call last)",
-      "\u001b[1;32m<ipython-input-119-9b7b9a3505e1>\u001b[0m in \u001b[0;36m<module>\u001b[1;34m\u001b[0m\n\u001b[1;32m----> 1\u001b[1;33m \u001b[0mmmc\u001b[0m\u001b[1;33m.\u001b[0m\u001b[0mopen\u001b[0m\u001b[1;33m(\u001b[0m\u001b[1;33m)\u001b[0m\u001b[1;33m\u001b[0m\u001b[1;33m\u001b[0m\u001b[0m\n\u001b[0m",
-      "\u001b[1;32m~\\Desktop\\Barracuda\\AutomatedCE\\L1\\Controllers.py\u001b[0m in \u001b[0;36mopen\u001b[1;34m(self)\u001b[0m\n\u001b[0;32m    197\u001b[0m         \u001b[1;32mexcept\u001b[0m \u001b[0mException\u001b[0m \u001b[1;32mas\u001b[0m \u001b[0me\u001b[0m\u001b[1;33m:\u001b[0m\u001b[1;33m\u001b[0m\u001b[1;33m\u001b[0m\u001b[0m\n\u001b[0;32m    198\u001b[0m             \u001b[1;31m# Try to load twice for the Intensilight Source\u001b[0m\u001b[1;33m\u001b[0m\u001b[1;33m\u001b[0m\u001b[1;33m\u001b[0m\u001b[0m\n\u001b[1;32m--> 199\u001b[1;33m             \u001b[0mself\u001b[0m\u001b[1;33m.\u001b[0m\u001b[0mcore\u001b[0m\u001b[1;33m.\u001b[0m\u001b[0mload_system_configuration\u001b[0m\u001b[1;33m(\u001b[0m\u001b[0mself\u001b[0m\u001b[1;33m.\u001b[0m\u001b[0m_config\u001b[0m\u001b[1;33m)\u001b[0m\u001b[1;33m\u001b[0m\u001b[1;33m\u001b[0m\u001b[0m\n\u001b[0m\u001b[0;32m    200\u001b[0m \u001b[1;33m\u001b[0m\u001b[0m\n\u001b[0;32m    201\u001b[0m     \u001b[1;32mdef\u001b[0m \u001b[0mclose\u001b[0m\u001b[1;33m(\u001b[0m\u001b[0mself\u001b[0m\u001b[1;33m)\u001b[0m\u001b[1;33m:\u001b[0m\u001b[1;33m\u001b[0m\u001b[1;33m\u001b[0m\u001b[0m\n",
-      "\u001b[1;32m~\\Anaconda3\\envs\\CEpy37\\lib\\site-packages\\pycromanager\\core.py\u001b[0m in \u001b[0;36m<lambda>\u001b[1;34m(instance, signatures_list, *args)\u001b[0m\n\u001b[0;32m    278\u001b[0m                 \u001b[0mparams\u001b[0m\u001b[1;33m,\u001b[0m \u001b[0mmethods_with_name\u001b[0m\u001b[1;33m,\u001b[0m \u001b[0mmethod_name_modified\u001b[0m \u001b[1;33m=\u001b[0m \u001b[0m_parse_arg_names\u001b[0m\u001b[1;33m(\u001b[0m\u001b[0mmethodSpecs\u001b[0m\u001b[1;33m,\u001b[0m \u001b[0mmethod_name\u001b[0m\u001b[1;33m,\u001b[0m \u001b[0mconvert_camel_case\u001b[0m\u001b[1;33m)\u001b[0m\u001b[1;33m\u001b[0m\u001b[1;33m\u001b[0m\u001b[0m\n\u001b[0;32m    279\u001b[0m                 \u001b[0mreturn_type\u001b[0m \u001b[1;33m=\u001b[0m \u001b[0mmethods_with_name\u001b[0m\u001b[1;33m[\u001b[0m\u001b[1;36m0\u001b[0m\u001b[1;33m]\u001b[0m\u001b[1;33m[\u001b[0m\u001b[1;34m'return-type'\u001b[0m\u001b[1;33m]\u001b[0m\u001b[1;33m\u001b[0m\u001b[1;33m\u001b[0m\u001b[0m\n\u001b[1;32m--> 280\u001b[1;33m                 \u001b[0mfn\u001b[0m \u001b[1;33m=\u001b[0m \u001b[1;32mlambda\u001b[0m \u001b[0minstance\u001b[0m\u001b[1;33m,\u001b[0m \u001b[1;33m*\u001b[0m\u001b[0margs\u001b[0m\u001b[1;33m,\u001b[0m \u001b[0msignatures_list\u001b[0m\u001b[1;33m=\u001b[0m\u001b[0mtuple\u001b[0m\u001b[1;33m(\u001b[0m\u001b[0mmethods_with_name\u001b[0m\u001b[1;33m)\u001b[0m\u001b[1;33m:\u001b[0m \u001b[0minstance\u001b[0m\u001b[1;33m.\u001b[0m\u001b[0m_translate_call\u001b[0m\u001b[1;33m(\u001b[0m\u001b[0msignatures_list\u001b[0m\u001b[1;33m,\u001b[0m \u001b[0margs\u001b[0m\u001b[1;33m)\u001b[0m\u001b[1;33m\u001b[0m\u001b[1;33m\u001b[0m\u001b[0m\n\u001b[0m\u001b[0;32m    281\u001b[0m                 \u001b[0mfn\u001b[0m\u001b[1;33m.\u001b[0m\u001b[0m__name__\u001b[0m \u001b[1;33m=\u001b[0m \u001b[0mmethod_name_modified\u001b[0m\u001b[1;33m\u001b[0m\u001b[1;33m\u001b[0m\u001b[0m\n\u001b[0;32m    282\u001b[0m                 \u001b[0mfn\u001b[0m\u001b[1;33m.\u001b[0m\u001b[0m__doc__\u001b[0m \u001b[1;33m=\u001b[0m \u001b[1;34m\"{}.{}: A dynamically generated Java method.\"\u001b[0m\u001b[1;33m.\u001b[0m\u001b[0mformat\u001b[0m\u001b[1;33m(\u001b[0m\u001b[0m_java_class\u001b[0m\u001b[1;33m,\u001b[0m \u001b[0mmethod_name_modified\u001b[0m\u001b[1;33m)\u001b[0m\u001b[1;33m\u001b[0m\u001b[1;33m\u001b[0m\u001b[0m\n",
-      "\u001b[1;32m~\\Anaconda3\\envs\\CEpy37\\lib\\site-packages\\pycromanager\\core.py\u001b[0m in \u001b[0;36m_translate_call\u001b[1;34m(self, method_specs, fn_args)\u001b[0m\n\u001b[0;32m    364\u001b[0m         \u001b[0mmessage\u001b[0m\u001b[1;33m[\u001b[0m\u001b[1;34m'arguments'\u001b[0m\u001b[1;33m]\u001b[0m \u001b[1;33m=\u001b[0m \u001b[0m_package_arguments\u001b[0m\u001b[1;33m(\u001b[0m\u001b[0mvalid_method_spec\u001b[0m\u001b[1;33m,\u001b[0m \u001b[0mfn_args\u001b[0m\u001b[1;33m)\u001b[0m\u001b[1;33m\u001b[0m\u001b[1;33m\u001b[0m\u001b[0m\n\u001b[0;32m    365\u001b[0m \u001b[1;33m\u001b[0m\u001b[0m\n\u001b[1;32m--> 366\u001b[1;33m         \u001b[0mself\u001b[0m\u001b[1;33m.\u001b[0m\u001b[0m_socket\u001b[0m\u001b[1;33m.\u001b[0m\u001b[0msend\u001b[0m\u001b[1;33m(\u001b[0m\u001b[0mmessage\u001b[0m\u001b[1;33m)\u001b[0m\u001b[1;33m\u001b[0m\u001b[1;33m\u001b[0m\u001b[0m\n\u001b[0m\u001b[0;32m    367\u001b[0m         \u001b[1;32mreturn\u001b[0m \u001b[0mself\u001b[0m\u001b[1;33m.\u001b[0m\u001b[0m_deserialize\u001b[0m\u001b[1;33m(\u001b[0m\u001b[0mself\u001b[0m\u001b[1;33m.\u001b[0m\u001b[0m_socket\u001b[0m\u001b[1;33m.\u001b[0m\u001b[0mreceive\u001b[0m\u001b[1;33m(\u001b[0m\u001b[1;33m)\u001b[0m\u001b[1;33m)\u001b[0m\u001b[1;33m\u001b[0m\u001b[1;33m\u001b[0m\u001b[0m\n\u001b[0;32m    368\u001b[0m \u001b[1;33m\u001b[0m\u001b[0m\n",
-      "\u001b[1;32m~\\Anaconda3\\envs\\CEpy37\\lib\\site-packages\\pycromanager\\core.py\u001b[0m in \u001b[0;36msend\u001b[1;34m(self, message, timeout)\u001b[0m\n\u001b[0;32m     69\u001b[0m         \u001b[0mself\u001b[0m\u001b[1;33m.\u001b[0m\u001b[0m_convert_np_to_python\u001b[0m\u001b[1;33m(\u001b[0m\u001b[0mmessage\u001b[0m\u001b[1;33m)\u001b[0m\u001b[1;33m\u001b[0m\u001b[1;33m\u001b[0m\u001b[0m\n\u001b[0;32m     70\u001b[0m         \u001b[1;32mif\u001b[0m \u001b[0mtimeout\u001b[0m \u001b[1;33m==\u001b[0m \u001b[1;36m0\u001b[0m\u001b[1;33m:\u001b[0m\u001b[1;33m\u001b[0m\u001b[1;33m\u001b[0m\u001b[0m\n\u001b[1;32m---> 71\u001b[1;33m             \u001b[0mself\u001b[0m\u001b[1;33m.\u001b[0m\u001b[0m_socket\u001b[0m\u001b[1;33m.\u001b[0m\u001b[0msend\u001b[0m\u001b[1;33m(\u001b[0m\u001b[0mbytes\u001b[0m\u001b[1;33m(\u001b[0m\u001b[0mjson\u001b[0m\u001b[1;33m.\u001b[0m\u001b[0mdumps\u001b[0m\u001b[1;33m(\u001b[0m\u001b[0mmessage\u001b[0m\u001b[1;33m)\u001b[0m\u001b[1;33m,\u001b[0m \u001b[1;34m'utf-8'\u001b[0m\u001b[1;33m)\u001b[0m\u001b[1;33m)\u001b[0m\u001b[1;33m\u001b[0m\u001b[1;33m\u001b[0m\u001b[0m\n\u001b[0m\u001b[0;32m     72\u001b[0m         \u001b[1;32melse\u001b[0m\u001b[1;33m:\u001b[0m\u001b[1;33m\u001b[0m\u001b[1;33m\u001b[0m\u001b[0m\n\u001b[0;32m     73\u001b[0m             \u001b[0mstart\u001b[0m \u001b[1;33m=\u001b[0m \u001b[0mtime\u001b[0m\u001b[1;33m.\u001b[0m\u001b[0mtime\u001b[0m\u001b[1;33m(\u001b[0m\u001b[1;33m)\u001b[0m\u001b[1;33m\u001b[0m\u001b[1;33m\u001b[0m\u001b[0m\n",
-      "\u001b[1;32m~\\AppData\\Roaming\\Python\\Python37\\site-packages\\zmq\\sugar\\socket.py\u001b[0m in \u001b[0;36msend\u001b[1;34m(self, data, flags, copy, track, routing_id, group)\u001b[0m\n\u001b[0;32m    414\u001b[0m                                  copy_threshold=self.copy_threshold)\n\u001b[0;32m    415\u001b[0m             \u001b[0mdata\u001b[0m\u001b[1;33m.\u001b[0m\u001b[0mgroup\u001b[0m \u001b[1;33m=\u001b[0m \u001b[0mgroup\u001b[0m\u001b[1;33m\u001b[0m\u001b[1;33m\u001b[0m\u001b[0m\n\u001b[1;32m--> 416\u001b[1;33m         \u001b[1;32mreturn\u001b[0m \u001b[0msuper\u001b[0m\u001b[1;33m(\u001b[0m\u001b[0mSocket\u001b[0m\u001b[1;33m,\u001b[0m \u001b[0mself\u001b[0m\u001b[1;33m)\u001b[0m\u001b[1;33m.\u001b[0m\u001b[0msend\u001b[0m\u001b[1;33m(\u001b[0m\u001b[0mdata\u001b[0m\u001b[1;33m,\u001b[0m \u001b[0mflags\u001b[0m\u001b[1;33m=\u001b[0m\u001b[0mflags\u001b[0m\u001b[1;33m,\u001b[0m \u001b[0mcopy\u001b[0m\u001b[1;33m=\u001b[0m\u001b[0mcopy\u001b[0m\u001b[1;33m,\u001b[0m \u001b[0mtrack\u001b[0m\u001b[1;33m=\u001b[0m\u001b[0mtrack\u001b[0m\u001b[1;33m)\u001b[0m\u001b[1;33m\u001b[0m\u001b[1;33m\u001b[0m\u001b[0m\n\u001b[0m\u001b[0;32m    417\u001b[0m \u001b[1;33m\u001b[0m\u001b[0m\n\u001b[0;32m    418\u001b[0m     \u001b[1;32mdef\u001b[0m \u001b[0msend_multipart\u001b[0m\u001b[1;33m(\u001b[0m\u001b[0mself\u001b[0m\u001b[1;33m,\u001b[0m \u001b[0mmsg_parts\u001b[0m\u001b[1;33m,\u001b[0m \u001b[0mflags\u001b[0m\u001b[1;33m=\u001b[0m\u001b[1;36m0\u001b[0m\u001b[1;33m,\u001b[0m \u001b[0mcopy\u001b[0m\u001b[1;33m=\u001b[0m\u001b[1;32mTrue\u001b[0m\u001b[1;33m,\u001b[0m \u001b[0mtrack\u001b[0m\u001b[1;33m=\u001b[0m\u001b[1;32mFalse\u001b[0m\u001b[1;33m,\u001b[0m \u001b[1;33m**\u001b[0m\u001b[0mkwargs\u001b[0m\u001b[1;33m)\u001b[0m\u001b[1;33m:\u001b[0m\u001b[1;33m\u001b[0m\u001b[1;33m\u001b[0m\u001b[0m\n",
-      "\u001b[1;32mzmq\\backend\\cython\\socket.pyx\u001b[0m in \u001b[0;36mzmq.backend.cython.socket.Socket.send\u001b[1;34m()\u001b[0m\n",
-      "\u001b[1;32mzmq\\backend\\cython\\socket.pyx\u001b[0m in \u001b[0;36mzmq.backend.cython.socket.Socket.send\u001b[1;34m()\u001b[0m\n",
-      "\u001b[1;32mzmq\\backend\\cython\\socket.pyx\u001b[0m in \u001b[0;36mzmq.backend.cython.socket._send_copy\u001b[1;34m()\u001b[0m\n",
-      "\u001b[1;32mzmq\\backend\\cython\\socket.pyx\u001b[0m in \u001b[0;36mzmq.backend.cython.socket._send_copy\u001b[1;34m()\u001b[0m\n",
-      "\u001b[1;32m~\\AppData\\Roaming\\Python\\Python37\\site-packages\\zmq\\backend\\cython\\checkrc.pxd\u001b[0m in \u001b[0;36mzmq.backend.cython.checkrc._check_rc\u001b[1;34m()\u001b[0m\n",
-      "\u001b[1;31mZMQError\u001b[0m: Operation cannot be accomplished in current state"
-     ]
-    }
-   ],
-   "source": [
-    "mmc.open()"
-   ]
-  },
-  {
-   "cell_type": "code",
    "execution_count": null,
    "metadata": {},
    "outputs": [],
-   "source": [
-    "mmc._"
-   ]
+   "source": []
   }
  ],
  "metadata": {
