--- conflicted
+++ resolved
@@ -1191,32 +1191,7 @@
   },
   {
    "cell_type": "code",
-<<<<<<< HEAD
-   "execution_count": 1,
-   "metadata": {},
-   "outputs": [
-    {
-     "data": {
-      "text/plain": [
-       "[4, 1, 2]"
-      ]
-     },
-     "execution_count": 1,
-     "metadata": {},
-     "output_type": "execute_result"
-    }
-   ],
-   "source": [
-    "l=[2,1,4]\n",
-    "l[::-1]"
-   ]
-  },
-  {
-   "cell_type": "code",
-   "execution_count": 83,
-=======
    "execution_count": 85,
->>>>>>> 2c29d1ea
    "metadata": {},
    "outputs": [],
    "source": [
