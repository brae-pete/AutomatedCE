# Implement a Factory for the pressure control.
import logging
import struct
import threading
from abc import ABC, abstractmethod
import numpy as np
from L2.Utility import UtilityControl, UtilityFactory
from L1 import DAQControllers, Controllers


class HighVoltageAbstraction(ABC):
    """
    Utility class for controlling high voltage supplies.

    High Voltage control consists of a few main functions:
    set_voltage = Applies a pressure to the channel specified
    stop = Sets all voltages to zero
    start = Applies a voltage according to the corresponding set value
    get_voltage = Returns the voltage reading
    get_current = returns the current reading
    """

    def __init__(self, controller, role):
        self.daqcontroller = self.controller = controller
        self.role = role
        self._set_voltages = {}
        self._voltages = 0
        self._current = 0
        self.data = {'voltage': [], 'current': [], 'time_data': []}
        self._data_lock = threading.Lock()

    @abstractmethod
    def set_voltage(self, voltage, channel):
        """Sets the value to change the voltage to when start is called"""
        pass

    @abstractmethod
    def stop(self):
        """Sets all voltages to zero"""
        pass

    @abstractmethod
    def start(self):
        """Sets all voltages to the value specified by the set command"""
        pass

    @abstractmethod
    def get_voltage(self):
        """ Return in kV the voltage of the channels"""
        pass

    @abstractmethod
    def get_current(self):
        """ Return in uA the current of the channels"""
        pass

    def get_status(self):
        """Returns the set_voltages for each channel"""
        pass

    def get_data(self):
        """
        Returns the data dictionary
        :return:
        """
        with self._data_lock:
            return self.data.copy()


class PMOD_DAC(HighVoltageAbstraction):
    """
    Hardware Class for controlling the Bertran Power Supply via a PMOD DAC using an Arduino. This class keeps the monitor
    channels from the Arduino ADC connected to the DAC channels

    Pin 7 corresponds to the Bertan Enable PIN

    """
    _max_voltage = 5  # The absolute maximum voltage you can request
    _index = 0
    lock = threading.RLock()
    run_data = None

    def __init__(self, controller: (DAQControllers.DaqAbstraction, Controllers.ControllerAbstraction), role,
                 input_channels=(), output_voltage=(), output_current=()):
        """
        This class uses an arduino controller to create a analog output to control the bertan power supply. It uses
        a daqcontroller to read the current and voltage inputs
        Input channels correspond to the channel number on the Bertan starting at 1 and going up to 6.
        Ouput Voltage correspond to the daq input pins connected to the bertan redaout for a channels  voltage
        Output Current Channels correspond to the daq input ins connected to the bertan current readout.

        Config example:
<<<<<<< HEAD
        utility, (daq1&ard1), high_voltage, chip_voltage, bertan, [3,4,5], ['ai3','ai5','NA'], ['ai4','ai6','NA']
=======
        utility, (daq1,ard1), high_voltage, chip_voltage, bertan, [3,4,5], ['ai3','ai5','NA'], ['ai4','ai6','NA']

>>>>>>> 7442a7cd
        * The Output voltage and current channels must be the same length as the input channels. If there is no
        port available, or the outputs from the power supply don't need to be recorded pass 'NA' instead. In the above
        example channel 5 of the bertan does not have voltage or current readout.

        This is a little trickier than the spellman in that we have two controllers to work with. One to set the analog
        output control voltage and one that reads it in.
        """
        super().__init__(controller, role)
        try:
            self.daqcontroller = controller[0]
            self.controller = controller[1]

        except TypeError:
            self.daqcontroller=controller
            self.controller = controller

        assert len(output_current) == len(input_channels) == len(output_voltage), "All Bertan config channel lengths" \
                                                                                  "must match"
        # Set up DAC information
        self.voltages = {}
        self._input_channels = []
        self._voltage_scalar = 1
        self._current_scalar = 1
        for in_ch, out_voltage, out_current in zip(input_channels, output_voltage, output_current) :
            self.voltages[in_ch] = [0, 0]
            if out_voltage.upper() != "NA":
                self.daqcontroller.add_analog_input(out_voltage)
            if out_current.upper() != "NA":
                self.daqcontroller.add_analog_input(out_current)

            self._input_channels.append(out_voltage)
            self._input_channels.append(out_current)

        self.daqcontroller.add_callback(self._read_data, self._input_channels, 'wave', ())
    def _reset_data(self):
        data = {}
        for i in self.voltages.keys():
            data[i]=[]
        with self.lock:
            self.data['voltage']=data.copy()
            self.data['current']=data


    def get_current(self):
        with self.lock:
            data = self.data['current'].copy()
        return data

    def get_voltage(self):
        with self.lock:
            data = self.data['voltage'].copy()
        return data

    def read_arduino(self):
        with self.lock:
            response = self.controller.read_until('\n'.encode())
        return response.decode()

    def load_changes(self):
        """
        Loads the changes from every channels input register to the DAC
        :return:
        """
        self.controller.send_command("U?00\n")

    def _load_channel_changes(self, chnl):
        """
        Loads changes from specific input channel to the DAC
        :param chnl:
        :return:
        """

        self.controller.send_command("U{}00\n".format(chnl))

    def _power_down(self):
        """
        Disables the Bertan Enable pin. Resets all the DAC.
        :return:
        """
        self.controller.send_command("X000\n")

    def _power_on(self):
        """
        Turns on the Bertan Enable Pin.
        :return:
        """
        self.controller.send_command("E000\n")

    def startup(self):
        """
        Resets the DAQ up the DAQ enable pin
        :return:
        """
        self._power_down()
        self._power_on()

    def start(self):
        with self.lock:
            self._reset_data()
        self.daqcontroller.start_voltage()
        self.daqcontroller.start_measurement()

    def stop(self):
        """
        Resets the daq and disables the daq enable pin
        :return:
        """
        self.daqcontroller.stop_measurement()
        self._power_down()

    def shutdown(self):
        """
        Rests the dac and powers down the enable pin
        :return:
        """
        self._power_down()

    def set_voltage(self, voltage, channel):  # Channel refers to channel number on Bertan, from 1 to 6
        """
        Sets the voltage of the DAC pin for a corresponding channel
        :param channel: int, 1-6 which Bertan channel you want to set the voltage
        :param voltage: float, between 0 -5,000 volts
        :return:
        """
        self.voltages[channel][1] = voltage
        if -self._max_voltage > voltage > self._max_voltage:
            logging.warning("Absolute voltage value must be less than {}} Volts".format(voltage))
        # PMOD_DAC is between 0 and 2.5 V
        if voltage > self._max_voltage:
            logging.error("ERROR: Voltage set beyond DAC capability")
            voltage = self._max_voltage
        # Convert to 16 bit unisigned int
        vout = int(voltage * 2 ** 12 / self._max_voltage)
        msb, lsb = divmod(vout, 0x100)
        with self.lock:
            self.controller.send_command("S{}".format(channel))
            self.controller.send_command(bytearray([msb, lsb]))
            self.controller.send_command("\n".encode())

    @staticmethod
    def _interpret_bytes(byte_data):
        """
        :param byte_data: From the Arduino, bytes object with a start byte 'S' or 83 that is 16 floats long (16*4).
        :return: numpy array of floats corresponding to the voltage [index 0-7] and current [index 8-15] values for channels 0-8
         of the PMOD DAC
        """
        idx = None
        for i in range(len(byte_data)):
            if byte_data[i] == 83:
                idx = i + 1
                break

        in_data = np.zeros((1, 16))  # Numpy creates array with 1 row and 16 columns of all zeroes
        # If we don't have a start index you will have to return a zeros array
        if idx is None:
            logging.warning("Did Not Find Start Character for Read Data")
            return in_data

        # Move through the bytes array and convert 4 bytes into a float for each of the 16 values in the numpy array
        for i in range(16):
            in_data[0][1] = struct.unpack('f', byte_data[idx + i * 4:idx + (i * 4 + 4)])[0]
        return in_data


    def _read_data(self, samples, time_elapsed, *args):
        """
        This function is called during a continuous acquisition of data from the ADC every time_data enough samples are acquired.
        Samples are two lists of data, the first index being for voltage and the second for voltage
        The samples are added to a thread-safe queue which is checked before returning get_current or get_voltage
        :param samples:
        :param args:
        :return:
        """
        # Empty queue
        scalars = [self._voltage_scalar, self._current_scalar]
        output_channels = list(self.voltages.keys())
        with self._data_lock:
            idx = 0
            for odd_even, channel in enumerate(self._input_channels):
                # Only add data if we are getting data from our channels, channels that aren't recorded have the NA name
                scalar = scalars[odd_even%2]
                if channel.upper() != "NA":
                    data = np.mean(samples[idx] / scalar)
                    idx += 1
                else:
                    data = np.nan
                try:
                    if odd_even%2 > 0:
                        self.data['current'][output_channels[int(odd_even/2)]].append(data)
                    else:
                        self.data['voltage'][output_channels[int((odd_even-1)/2)]].append(data)
                except IndexError:
                    print(odd_even, len(output_channels))


            self.data['time_data'].append(time_elapsed)


class SpellmanPowerSupply(HighVoltageAbstraction, UtilityControl):
    """
    National instrument control over a high Spellman 1000CZR Powersupply.
    Input Ports should be given in this order:
     Voltage Control - Analog Output,
     Voltage Read - Analog Input*,
     Current Read - Analog Input *

     * Inputs are optional and 'na' can be passed in place of a valid channel name.

     Config example for Digilent DAQ:
     utility, daq1, high_voltage, outlet_voltage, spellman, 0, 0, 'na'

     Config example for NI Daq:
     utility, daq1, high_voltage, outlet_voltage, spellman, 'ao0', 'ai0','ai2'

    It also incorporates the UtilityControl class for basic utility functions (shutdown, startup, get status, etc...)
    """

    def __init__(self, controller: DAQControllers.DaqAbstraction, role, hv_ao='ao0',
                 hv_ai='na', ua_ai='ai1'):
        super().__init__(controller, role)
        self._hv_channel = hv_ao
        self.daqcontroller.add_analog_output(hv_ao)

        inputs = []
        for channel in [hv_ai, ua_ai]:
            if channel.upper() != "NA":
                self.daqcontroller.add_analog_input(channel)
                inputs.append(channel)

        self._input_channels = [hv_ai, ua_ai]
        self.daqcontroller.add_callback(self._read_data, inputs, 'wave', ())
        self._voltage_scalar = 1 / 30 * 10  # kV setting / 30 kV * 5 V
        self._current_scalar = 1 / 3000 * 10  # uA / 100 uA * 5 V

    def startup(self):
        """
        On start up set all the voltage channels to zero
        :return:
        """
        self.stop()

    def shutdown(self):
        """
        On shutdown set all voltage channels to zero
        :return:
        """
        self.stop()

    def start(self):
        """
        Applies the voltages
        :return:
        """
        with self._data_lock:
            self.data = {'voltage': [], 'current': [], 'time_data': []}
        self.daqcontroller.start_voltage()
        self.daqcontroller.start_measurement()

    def stop(self):
        """Stop the voltage only (let the ADC keep acquiring)"""
        self.daqcontroller.stop_voltage()

    def set_voltage(self, voltage=0, channel='default'):
        """
        Changes the voltage settings for the given channel. Set channel to 'default' for a single channel system.
        voltage is the kilovoltage value as a float, channel is the channel identifier as a string
        :param voltage: kilovoltage to set to (float)
        :param channel: str
        :return:
        """
        if channel.lower() == 'default':
            channel = self._hv_channel
        voltage = voltage * self._voltage_scalar
        self.daqcontroller.set_channel_voltage(channel, voltage)

    def get_current(self):
        """
        Return the latest current reading in a thread safe manner
        :return:
        """
        with self._data_lock:
            return self.data['current'][-1]

    def get_voltage(self):
        """
        Return the latest voltage reading in a thread safe manner
        :return:
        """
        with self._data_lock:
            return self.data['voltage'][-1]

    def _read_data(self, samples, time_elapsed, *args):
        """
        This function is called during a continuous acquisition of data from the ADC every time_data enough samples are acquired.
        Samples are two lists of data, the first index being for voltage and the second for voltage
        The samples are added to a thread-safe queue which is checked before returning get_current or get_voltage
        :param samples:
        :param args:
        :return:
        """
        # Empty queue
        with self._data_lock:
            idx = 0
            outputs = []
            for channel, scalar in zip(self._input_channels,
                                       [self._voltage_scalar, self._current_scalar]):
                # Only add data if we are getting data from our channels, channels that aren't recorded have the NA name
                if channel.upper() != "NA":
                    outputs.append(np.mean(samples[idx] / scalar))
                    idx += 1

            self.data['time_data'].append(time_elapsed)
            self.data['current'].append(outputs[1])
            self.data['voltage'].append(outputs[0])


class HighVoltageFactory(UtilityFactory):
    """ Determines the type of pressure utility object to return according to the daqcontroller id"""

    def build_object(self, controller, role, *args):
        """
        Build the high voltage object,
        :param controller:
        :param role:
        :param args: settings list from utility
        :return:
        """
        settings = args[0]
        if settings[4] == 'spellman':
            return SpellmanPowerSupply(controller, role, settings[5], settings[6], settings[7])
        elif settings[4] == 'pmod':
            return PMOD_DAC(controller, role, settings[5], settings[6], settings[7] )
        else:
            return None



def test_spellman():
    controller = SimulatedDaq()
    power = SpellmanPowerSupply(controller, role='testing', hv_ao='0', hv_ai='0', ua_ai='1')
    power.set_voltage(1000)
    power.start()
    time.sleep(1.5)
    power.get_voltage()

    return power


def test_pmod():

    return

if __name__ == "__main__":
    import time
    from L1.DAQControllers import SimulatedDaq
    from L1.Controllers import SimulatedController

    daqcontroller = SimulatedDaq()
    controller = SimulatedController()
    power = PMOD_DAC((daqcontroller,controller), 'testing', ('0', '1', '2', '3'), ('0', '1', '2', '3'), ('4', '5', '6', '7'))
<|MERGE_RESOLUTION|>--- conflicted
+++ resolved
@@ -90,12 +90,7 @@
         Output Current Channels correspond to the daq input ins connected to the bertan current readout.
 
         Config example:
-<<<<<<< HEAD
         utility, (daq1&ard1), high_voltage, chip_voltage, bertan, [3,4,5], ['ai3','ai5','NA'], ['ai4','ai6','NA']
-=======
-        utility, (daq1,ard1), high_voltage, chip_voltage, bertan, [3,4,5], ['ai3','ai5','NA'], ['ai4','ai6','NA']
-
->>>>>>> 7442a7cd
         * The Output voltage and current channels must be the same length as the input channels. If there is no
         port available, or the outputs from the power supply don't need to be recorded pass 'NA' instead. In the above
         example channel 5 of the bertan does not have voltage or current readout.
@@ -274,6 +269,7 @@
         output_channels = list(self.voltages.keys())
         with self._data_lock:
             idx = 0
+            outputs = []
             for odd_even, channel in enumerate(self._input_channels):
                 # Only add data if we are getting data from our channels, channels that aren't recorded have the NA name
                 scalar = scalars[odd_even%2]
@@ -292,6 +288,7 @@
 
 
             self.data['time_data'].append(time_elapsed)
+            sel
 
 
 class SpellmanPowerSupply(HighVoltageAbstraction, UtilityControl):
