--- conflicted
+++ resolved
@@ -292,7 +292,27 @@
         """ Turns off the flashing RGB """
         logging.error("LED Dance is not supported in hardware class")
 
-<<<<<<< HEAD
+    def shutter_open(self):
+        """ Opens the shutter"""
+        logging.error(" Shutter Open is not supported in hardware class")
+
+    def shutter_close(self):
+        """ Closes the shutter"""
+        logging.error(" Shutter Close is not supported in hardware class")
+
+    def shutter_get(self):
+        """ Gets shutter state """
+        logging.error(" Shutter Get is not supported in hardware class ")
+
+    def filter_set(self, channel):
+        """ Sets the filter cube channel"""
+        logging.error(" Filter Set is not supported in hardware class")
+
+    def filter_get(self):
+        """ Returns the current filter channel"""
+        logging.error(" Filter Get is not supported in hardware class")
+
+
 
 class BarracudaSystem(BaseSystem):
     system_id = 'BARRACUDA'
@@ -732,27 +752,6 @@
     def turn_off_dance(self):
         self.led_control.dance_stop.set()
 
-=======
-    def shutter_open(self):
-        """ Opens the shutter"""
-        logging.error(" Shutter Open is not supported in hardware class")
-
-    def shutter_close(self):
-        """ Closes the shutter"""
-        logging.error(" Shutter Close is not supported in hardware class")
-
-    def shutter_get(self):
-        """ Gets shutter state """
-        logging.error(" Shutter Get is not supported in hardware class ")
-
-    def filter_set(self, channel):
-        """ Sets the filter cube channel"""
-        logging.error(" Filter Set is not supported in hardware class")
-
-    def filter_get(self):
-        """ Returns the current filter channel"""
-        logging.error(" Filter Get is not supported in hardware class")
->>>>>>> 86d0f897
 
 
 class NikonEclipseTi(BaseSystem):
@@ -1338,12 +1337,13 @@
         self.image_control.record_recent_image(filename)
 
     def get_image(self):
-
-        image = self.image_control.get_recent_image()
-        if image is None:
-            return None
-        if not HOME:
-            self.image_control.save_image(image, "recentImg.png")
+        with self._camera_lock:
+            image = self.image_control.get_recent_image(size=self.image_size)
+
+            if image is None:
+                return None
+            if not HOME:
+                self.image_control.save_image(image, "recentImg.png")
         return image
 
     def close_image(self):
